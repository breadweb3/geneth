--- conflicted
+++ resolved
@@ -35,18 +35,10 @@
 }
 
 var DeprecatedFlags = []cli.Flag{
-<<<<<<< HEAD
-=======
 	MainnetFlag,
 	GoerliFlag,
 	RinkebyFlag,
-	YoloV2Flag,
 	RopstenFlag,
-	LegacyTestnetFlag,
-	LegacyLightServFlag,
-	LegacyLightPeersFlag,
-	LegacyMinerThreadsFlag,
->>>>>>> cc134359
 	LegacyMinerGasTargetFlag,
 	NoUSBFlag,
 }
