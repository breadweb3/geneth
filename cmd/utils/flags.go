// Copyright 2015 The go-ethereum Authors
// This file is part of go-ethereum.
//
// go-ethereum is free software: you can redistribute it and/or modify
// it under the terms of the GNU General Public License as published by
// the Free Software Foundation, either version 3 of the License, or
// (at your option) any later version.
//
// go-ethereum is distributed in the hope that it will be useful,
// but WITHOUT ANY WARRANTY; without even the implied warranty of
// MERCHANTABILITY or FITNESS FOR A PARTICULAR PURPOSE. See the
// GNU General Public License for more details.
//
// You should have received a copy of the GNU General Public License
// along with go-ethereum. If not, see <http://www.gnu.org/licenses/>.

// Package utils contains internal helper functions for go-ethereum commands.
package utils

import (
	"crypto/ecdsa"
	"fmt"
	"io"
	"io/ioutil"
	"math"
	"math/big"
	"os"
	"path/filepath"
	godebug "runtime/debug"
	"strconv"
	"strings"
	"text/tabwriter"
	"text/template"
	"time"

	"github.com/ethereum/go-ethereum/accounts"
	"github.com/ethereum/go-ethereum/accounts/keystore"
	"github.com/ethereum/go-ethereum/common"
	"github.com/ethereum/go-ethereum/common/fdlimit"
	"github.com/ethereum/go-ethereum/consensus"
	"github.com/ethereum/go-ethereum/consensus/clique"
	"github.com/ethereum/go-ethereum/consensus/ethash"
	"github.com/ethereum/go-ethereum/consensus/ribose"
	"github.com/ethereum/go-ethereum/core"
	"github.com/ethereum/go-ethereum/core/rawdb"
	"github.com/ethereum/go-ethereum/core/vm"
	"github.com/ethereum/go-ethereum/crypto"
	"github.com/ethereum/go-ethereum/eth"
	"github.com/ethereum/go-ethereum/eth/downloader"
	"github.com/ethereum/go-ethereum/eth/ethconfig"
	"github.com/ethereum/go-ethereum/eth/gasprice"
	"github.com/ethereum/go-ethereum/eth/tracers"
	"github.com/ethereum/go-ethereum/ethdb"
	"github.com/ethereum/go-ethereum/ethstats"
	"github.com/ethereum/go-ethereum/graphql"
	"github.com/ethereum/go-ethereum/internal/ethapi"
	"github.com/ethereum/go-ethereum/internal/flags"
	"github.com/ethereum/go-ethereum/les"
	"github.com/ethereum/go-ethereum/log"
	"github.com/ethereum/go-ethereum/metrics"
	"github.com/ethereum/go-ethereum/metrics/exp"
	"github.com/ethereum/go-ethereum/metrics/influxdb"
	"github.com/ethereum/go-ethereum/miner"
	"github.com/ethereum/go-ethereum/node"
	"github.com/ethereum/go-ethereum/p2p"
	"github.com/ethereum/go-ethereum/p2p/enode"
	"github.com/ethereum/go-ethereum/p2p/nat"
	"github.com/ethereum/go-ethereum/p2p/netutil"
	"github.com/ethereum/go-ethereum/params"
	pcsclite "github.com/gballet/go-libpcsclite"
	gopsutil "github.com/shirou/gopsutil/mem"
	"gopkg.in/urfave/cli.v1"
)

func init() {
	cli.AppHelpTemplate = `{{.Name}} {{if .Flags}}[global options] {{end}}command{{if .Flags}} [command options]{{end}} [arguments...]

VERSION:
   {{.Version}}

COMMANDS:
   {{range .Commands}}{{.Name}}{{with .ShortName}}, {{.}}{{end}}{{ "\t" }}{{.Usage}}
   {{end}}{{if .Flags}}
GLOBAL OPTIONS:
   {{range .Flags}}{{.}}
   {{end}}{{end}}
`
	cli.CommandHelpTemplate = flags.CommandHelpTemplate
	cli.HelpPrinter = printHelp
}

func printHelp(out io.Writer, templ string, data interface{}) {
	funcMap := template.FuncMap{"join": strings.Join}
	t := template.Must(template.New("help").Funcs(funcMap).Parse(templ))
	w := tabwriter.NewWriter(out, 38, 8, 2, ' ', 0)
	err := t.Execute(w, data)
	if err != nil {
		panic(err)
	}
	w.Flush()
}

// These are all the command line flags we support.
// If you add to this list, please remember to include the
// flag in the appropriate command definition.
//
// The flags are defined here so their names and help texts
// are the same for all commands.

var (
	// General settings
	DataDirFlag = DirectoryFlag{
		Name:  "datadir",
		Usage: "Data directory for the databases and keystore",
		Value: DirectoryString(node.DefaultDataDir()),
	}
	AncientFlag = DirectoryFlag{
		Name:  "datadir.ancient",
		Usage: "Data directory for ancient chain segments (default = inside chaindata)",
	}
	MinFreeDiskSpaceFlag = DirectoryFlag{
		Name:  "datadir.minfreedisk",
		Usage: "Minimum free disk space in MB, once reached triggers auto shut down (default = --cache.gc converted to MB, 0 = disabled)",
	}
	KeyStoreDirFlag = DirectoryFlag{
		Name:  "keystore",
		Usage: "Directory for the keystore (default = inside the datadir)",
	}
	NoUSBFlag = cli.BoolFlag{
		Name:  "nousb",
		Usage: "Disables monitoring for and managing USB hardware wallets (deprecated)",
	}
	USBFlag = cli.BoolFlag{
		Name:  "usb",
		Usage: "Enable monitoring and management of USB hardware wallets",
	}
	SmartCardDaemonPathFlag = cli.StringFlag{
		Name:  "pcscdpath",
		Usage: "Path to the smartcard daemon (pcscd) socket file",
		Value: pcsclite.PCSCDSockName,
	}
	NetworkIdFlag = cli.Uint64Flag{
		Name:  "networkid",
		Usage: "Explicitly set network id (integer)(For testnets: use --adenine instead)",
		Value: ethconfig.Defaults.NetworkId,
	}
	GenenetFlag = cli.BoolFlag{
		Name:  "genenet",
		Usage: "Genechain main network",
	}
	AdenineFlag = cli.BoolFlag{
		Name:  "adenine",
		Usage: "Adenine network: pre-configured DPoS test network.",
	}
	CytosineFlag = cli.BoolFlag{
		Name:  "cytosine",
		Usage: "Cytosine network: pre-configured DPoS test network.",
	}
	MainnetFlag = cli.BoolFlag{
		Name:  "mainnet",
		Usage: "Ethereum mainnet",
	}
	GoerliFlag = cli.BoolFlag{
		Name:  "goerli",
		Usage: "Görli network: pre-configured proof-of-authority test network",
	}
	YoloV3Flag = cli.BoolFlag{
		Name:  "yolov3",
		Usage: "YOLOv3 network: pre-configured proof-of-authority shortlived test network.",
	}
	RinkebyFlag = cli.BoolFlag{
		Name:  "rinkeby",
		Usage: "Rinkeby network: pre-configured proof-of-authority test network",
	}
	RopstenFlag = cli.BoolFlag{
		Name:  "ropsten",
		Usage: "Ropsten network: pre-configured proof-of-work test network",
	}
	DeveloperFlag = cli.BoolFlag{
		Name:  "dev",
		Usage: "Ephemeral proof-of-authority network with a pre-funded developer account, mining enabled",
	}
	DeveloperPeriodFlag = cli.IntFlag{
		Name:  "dev.period",
		Usage: "Block period to use in developer mode (0 = mine only if transaction pending)",
	}
	IdentityFlag = cli.StringFlag{
		Name:  "identity",
		Usage: "Custom node name",
	}
	DocRootFlag = DirectoryFlag{
		Name:  "docroot",
		Usage: "Document Root for HTTPClient file scheme",
		Value: DirectoryString(HomeDir()),
	}
	ExitWhenSyncedFlag = cli.BoolFlag{
		Name:  "exitwhensynced",
		Usage: "Exits after block synchronisation completes",
	}
	IterativeOutputFlag = cli.BoolFlag{
		Name:  "iterative",
		Usage: "Print streaming JSON iteratively, delimited by newlines",
	}
	ExcludeStorageFlag = cli.BoolFlag{
		Name:  "nostorage",
		Usage: "Exclude storage entries (save db lookups)",
	}
	IncludeIncompletesFlag = cli.BoolFlag{
		Name:  "incompletes",
		Usage: "Include accounts for which we don't have the address (missing preimage)",
	}
	ExcludeCodeFlag = cli.BoolFlag{
		Name:  "nocode",
		Usage: "Exclude contract code (save db lookups)",
	}
	defaultSyncMode = ethconfig.Defaults.SyncMode
	SyncModeFlag    = TextMarshalerFlag{
		Name:  "syncmode",
		Usage: `Blockchain sync mode ("fast", "full", "snap" or "light")`,
		Value: &defaultSyncMode,
	}
	GCModeFlag = cli.StringFlag{
		Name:  "gcmode",
		Usage: `Blockchain garbage collection mode ("full", "archive")`,
		Value: "full",
	}
	SnapshotFlag = cli.BoolTFlag{
		Name:  "snapshot",
		Usage: `Enables snapshot-database mode (default = enable)`,
	}
	TxLookupLimitFlag = cli.Uint64Flag{
		Name:  "txlookuplimit",
		Usage: "Number of recent blocks to maintain transactions index for (default = about one year, 0 = entire chain)",
		Value: ethconfig.Defaults.TxLookupLimit,
	}
	LightKDFFlag = cli.BoolFlag{
		Name:  "lightkdf",
		Usage: "Reduce key-derivation RAM & CPU usage at some expense of KDF strength",
	}
	WhitelistFlag = cli.StringFlag{
		Name:  "whitelist",
		Usage: "Comma separated block number-to-hash mappings to enforce (<number>=<hash>)",
	}
	BloomFilterSizeFlag = cli.Uint64Flag{
		Name:  "bloomfilter.size",
		Usage: "Megabytes of memory allocated to bloom-filter for pruning",
		Value: 2048,
	}
	OverrideBerlinFlag = cli.Uint64Flag{
		Name:  "override.berlin",
		Usage: "Manually specify Berlin fork-block, overriding the bundled setting",
	}
	// Light server and client settings
	LightServeFlag = cli.IntFlag{
		Name:  "light.serve",
		Usage: "Maximum percentage of time allowed for serving LES requests (multi-threaded processing allows values over 100)",
		Value: ethconfig.Defaults.LightServ,
	}
	LightIngressFlag = cli.IntFlag{
		Name:  "light.ingress",
		Usage: "Incoming bandwidth limit for serving light clients (kilobytes/sec, 0 = unlimited)",
		Value: ethconfig.Defaults.LightIngress,
	}
	LightEgressFlag = cli.IntFlag{
		Name:  "light.egress",
		Usage: "Outgoing bandwidth limit for serving light clients (kilobytes/sec, 0 = unlimited)",
		Value: ethconfig.Defaults.LightEgress,
	}
	LightMaxPeersFlag = cli.IntFlag{
		Name:  "light.maxpeers",
		Usage: "Maximum number of light clients to serve, or light servers to attach to",
		Value: ethconfig.Defaults.LightPeers,
	}
	UltraLightServersFlag = cli.StringFlag{
		Name:  "ulc.servers",
		Usage: "List of trusted ultra-light servers",
		Value: strings.Join(ethconfig.Defaults.UltraLightServers, ","),
	}
	UltraLightFractionFlag = cli.IntFlag{
		Name:  "ulc.fraction",
		Usage: "Minimum % of trusted ultra-light servers required to announce a new head",
		Value: ethconfig.Defaults.UltraLightFraction,
	}
	UltraLightOnlyAnnounceFlag = cli.BoolFlag{
		Name:  "ulc.onlyannounce",
		Usage: "Ultra light server sends announcements only",
	}
	LightNoPruneFlag = cli.BoolFlag{
		Name:  "light.nopruning",
		Usage: "Disable ancient light chain data pruning",
	}
	LightNoSyncServeFlag = cli.BoolFlag{
		Name:  "light.nosyncserve",
		Usage: "Enables serving light clients before syncing",
	}
	// Ethash settings
	EthashCacheDirFlag = DirectoryFlag{
		Name:  "ethash.cachedir",
		Usage: "Directory to store the ethash verification caches (default = inside the datadir)",
	}
	EthashCachesInMemoryFlag = cli.IntFlag{
		Name:  "ethash.cachesinmem",
		Usage: "Number of recent ethash caches to keep in memory (16MB each)",
		Value: ethconfig.Defaults.Ethash.CachesInMem,
	}
	EthashCachesOnDiskFlag = cli.IntFlag{
		Name:  "ethash.cachesondisk",
		Usage: "Number of recent ethash caches to keep on disk (16MB each)",
		Value: ethconfig.Defaults.Ethash.CachesOnDisk,
	}
	EthashCachesLockMmapFlag = cli.BoolFlag{
		Name:  "ethash.cacheslockmmap",
		Usage: "Lock memory maps of recent ethash caches",
	}
	EthashDatasetDirFlag = DirectoryFlag{
		Name:  "ethash.dagdir",
		Usage: "Directory to store the ethash mining DAGs",
		Value: DirectoryString(ethconfig.Defaults.Ethash.DatasetDir),
	}
	EthashDatasetsInMemoryFlag = cli.IntFlag{
		Name:  "ethash.dagsinmem",
		Usage: "Number of recent ethash mining DAGs to keep in memory (1+GB each)",
		Value: ethconfig.Defaults.Ethash.DatasetsInMem,
	}
	EthashDatasetsOnDiskFlag = cli.IntFlag{
		Name:  "ethash.dagsondisk",
		Usage: "Number of recent ethash mining DAGs to keep on disk (1+GB each)",
		Value: ethconfig.Defaults.Ethash.DatasetsOnDisk,
	}
	EthashDatasetsLockMmapFlag = cli.BoolFlag{
		Name:  "ethash.dagslockmmap",
		Usage: "Lock memory maps for recent ethash mining DAGs",
	}
	// Transaction pool settings
	TxPoolLocalsFlag = cli.StringFlag{
		Name:  "txpool.locals",
		Usage: "Comma separated accounts to treat as locals (no flush, priority inclusion)",
	}
	TxPoolNoLocalsFlag = cli.BoolFlag{
		Name:  "txpool.nolocals",
		Usage: "Disables price exemptions for locally submitted transactions",
	}
	TxPoolJournalFlag = cli.StringFlag{
		Name:  "txpool.journal",
		Usage: "Disk journal for local transaction to survive node restarts",
		Value: core.DefaultTxPoolConfig.Journal,
	}
	TxPoolRejournalFlag = cli.DurationFlag{
		Name:  "txpool.rejournal",
		Usage: "Time interval to regenerate the local transaction journal",
		Value: core.DefaultTxPoolConfig.Rejournal,
	}
	TxPoolPriceLimitFlag = cli.Uint64Flag{
		Name:  "txpool.pricelimit",
		Usage: "Minimum gas price limit to enforce for acceptance into the pool",
		Value: ethconfig.Defaults.TxPool.PriceLimit,
	}
	TxPoolPriceBumpFlag = cli.Uint64Flag{
		Name:  "txpool.pricebump",
		Usage: "Price bump percentage to replace an already existing transaction",
		Value: ethconfig.Defaults.TxPool.PriceBump,
	}
	TxPoolAccountSlotsFlag = cli.Uint64Flag{
		Name:  "txpool.accountslots",
		Usage: "Minimum number of executable transaction slots guaranteed per account",
		Value: ethconfig.Defaults.TxPool.AccountSlots,
	}
	TxPoolGlobalSlotsFlag = cli.Uint64Flag{
		Name:  "txpool.globalslots",
		Usage: "Maximum number of executable transaction slots for all accounts",
		Value: ethconfig.Defaults.TxPool.GlobalSlots,
	}
	TxPoolAccountQueueFlag = cli.Uint64Flag{
		Name:  "txpool.accountqueue",
		Usage: "Maximum number of non-executable transaction slots permitted per account",
		Value: ethconfig.Defaults.TxPool.AccountQueue,
	}
	TxPoolGlobalQueueFlag = cli.Uint64Flag{
		Name:  "txpool.globalqueue",
		Usage: "Maximum number of non-executable transaction slots for all accounts",
		Value: ethconfig.Defaults.TxPool.GlobalQueue,
	}
	TxPoolLifetimeFlag = cli.DurationFlag{
		Name:  "txpool.lifetime",
		Usage: "Maximum amount of time non-executable transaction are queued",
		Value: ethconfig.Defaults.TxPool.Lifetime,
	}
	// Performance tuning settings
	CacheFlag = cli.IntFlag{
		Name:  "cache",
		Usage: "Megabytes of memory allocated to internal caching (default = 4096 mainnet full node, 128 light mode)",
		Value: 1024,
	}
	CacheDatabaseFlag = cli.IntFlag{
		Name:  "cache.database",
		Usage: "Percentage of cache memory allowance to use for database io",
		Value: 50,
	}
	CacheTrieFlag = cli.IntFlag{
		Name:  "cache.trie",
		Usage: "Percentage of cache memory allowance to use for trie caching (default = 15% full mode, 30% archive mode)",
		Value: 15,
	}
	CacheTrieJournalFlag = cli.StringFlag{
		Name:  "cache.trie.journal",
		Usage: "Disk journal directory for trie cache to survive node restarts",
		Value: ethconfig.Defaults.TrieCleanCacheJournal,
	}
	CacheTrieRejournalFlag = cli.DurationFlag{
		Name:  "cache.trie.rejournal",
		Usage: "Time interval to regenerate the trie cache journal",
		Value: ethconfig.Defaults.TrieCleanCacheRejournal,
	}
	CacheGCFlag = cli.IntFlag{
		Name:  "cache.gc",
		Usage: "Percentage of cache memory allowance to use for trie pruning (default = 25% full mode, 0% archive mode)",
		Value: 25,
	}
	CacheSnapshotFlag = cli.IntFlag{
		Name:  "cache.snapshot",
		Usage: "Percentage of cache memory allowance to use for snapshot caching (default = 10% full mode, 20% archive mode)",
		Value: 10,
	}
	CacheNoPrefetchFlag = cli.BoolFlag{
		Name:  "cache.noprefetch",
		Usage: "Disable heuristic state prefetch during block import (less CPU and disk IO, more time waiting for data)",
	}
	CachePreimagesFlag = cli.BoolFlag{
		Name:  "cache.preimages",
		Usage: "Enable recording the SHA3/keccak preimages of trie keys",
	}
	// Miner settings
	MiningEnabledFlag = cli.BoolFlag{
		Name:  "mine",
		Usage: "Enable mining",
	}
	MinerThreadsFlag = cli.IntFlag{
		Name:  "miner.threads",
		Usage: "Number of CPU threads to use for mining",
		Value: 0,
	}
	MinerNotifyFlag = cli.StringFlag{
		Name:  "miner.notify",
		Usage: "Comma separated HTTP URL list to notify of new work packages",
	}
	MinerNotifyFullFlag = cli.BoolFlag{
		Name:  "miner.notify.full",
		Usage: "Notify with pending block headers instead of work packages",
	}
	MinerGasTargetFlag = cli.Uint64Flag{
		Name:  "miner.gastarget",
		Usage: "Target gas floor for mined blocks",
		Value: ethconfig.Defaults.Miner.GasFloor,
	}
	MinerGasLimitFlag = cli.Uint64Flag{
		Name:  "miner.gaslimit",
		Usage: "Target gas ceiling for mined blocks",
		Value: ethconfig.Defaults.Miner.GasCeil,
	}
	MinerGasPriceFlag = BigFlag{
		Name:  "miner.gasprice",
		Usage: "Minimum gas price for mining a transaction",
		Value: ethconfig.Defaults.Miner.GasPrice,
	}
	MinerEtherbaseFlag = cli.StringFlag{
		Name:  "miner.etherbase",
		Usage: "Public address for block mining rewards (default = first account)",
		Value: "0",
	}
	MinerExtraDataFlag = cli.StringFlag{
		Name:  "miner.extradata",
		Usage: "Block extra data set by the miner (default = client version)",
	}
	MinerRecommitIntervalFlag = cli.DurationFlag{
		Name:  "miner.recommit",
		Usage: "Time interval to recreate the block being mined",
		Value: ethconfig.Defaults.Miner.Recommit,
	}
	MinerNoVerfiyFlag = cli.BoolFlag{
		Name:  "miner.noverify",
		Usage: "Disable remote sealing verification",
	}
	// Account settings
	UnlockedAccountFlag = cli.StringFlag{
		Name:  "unlock",
		Usage: "Comma separated list of accounts to unlock",
		Value: "",
	}
	PasswordFileFlag = cli.StringFlag{
		Name:  "password",
		Usage: "Password file to use for non-interactive password input",
		Value: "",
	}
	ExternalSignerFlag = cli.StringFlag{
		Name:  "signer",
		Usage: "External signer (url or path to ipc file)",
		Value: "",
	}
	VMEnableDebugFlag = cli.BoolFlag{
		Name:  "vmdebug",
		Usage: "Record information useful for VM and contract debugging",
	}
	InsecureUnlockAllowedFlag = cli.BoolFlag{
		Name:  "allow-insecure-unlock",
		Usage: "Allow insecure account unlocking when account-related RPCs are exposed by http",
	}
	RPCGlobalGasCapFlag = cli.Uint64Flag{
		Name:  "rpc.gascap",
		Usage: "Sets a cap on gas that can be used in eth_call/estimateGas (0=infinite)",
		Value: ethconfig.Defaults.RPCGasCap,
	}
	RPCGlobalTxFeeCapFlag = cli.Float64Flag{
		Name:  "rpc.txfeecap",
		Usage: "Sets a cap on transaction fee (in ether) that can be sent via the RPC APIs (0 = no cap)",
		Value: ethconfig.Defaults.RPCTxFeeCap,
	}
	// Logging and debug settings
	EthStatsURLFlag = cli.StringFlag{
		Name:  "ethstats",
		Usage: "Reporting URL of a ethstats service (nodename:secret@host:port)",
	}
	FakePoWFlag = cli.BoolFlag{
		Name:  "fakepow",
		Usage: "Disables proof-of-work verification",
	}
	NoCompactionFlag = cli.BoolFlag{
		Name:  "nocompaction",
		Usage: "Disables db compaction after import",
	}
	// RPC settings
	IPCDisabledFlag = cli.BoolFlag{
		Name:  "ipcdisable",
		Usage: "Disable the IPC-RPC server",
	}
	IPCPathFlag = DirectoryFlag{
		Name:  "ipcpath",
		Usage: "Filename for IPC socket/pipe within the datadir (explicit paths escape it)",
	}
	HTTPEnabledFlag = cli.BoolFlag{
		Name:  "http",
		Usage: "Enable the HTTP-RPC server",
	}
	HTTPListenAddrFlag = cli.StringFlag{
		Name:  "http.addr",
		Usage: "HTTP-RPC server listening interface",
		Value: node.DefaultHTTPHost,
	}
	HTTPPortFlag = cli.IntFlag{
		Name:  "http.port",
		Usage: "HTTP-RPC server listening port",
		Value: node.DefaultHTTPPort,
	}
	HTTPCORSDomainFlag = cli.StringFlag{
		Name:  "http.corsdomain",
		Usage: "Comma separated list of domains from which to accept cross origin requests (browser enforced)",
		Value: "",
	}
	HTTPVirtualHostsFlag = cli.StringFlag{
		Name:  "http.vhosts",
		Usage: "Comma separated list of virtual hostnames from which to accept requests (server enforced). Accepts '*' wildcard.",
		Value: strings.Join(node.DefaultConfig.HTTPVirtualHosts, ","),
	}
	HTTPApiFlag = cli.StringFlag{
		Name:  "http.api",
		Usage: "API's offered over the HTTP-RPC interface",
		Value: "",
	}
	HTTPPathPrefixFlag = cli.StringFlag{
		Name:  "http.rpcprefix",
		Usage: "HTTP path path prefix on which JSON-RPC is served. Use '/' to serve on all paths.",
		Value: "",
	}
	GraphQLEnabledFlag = cli.BoolFlag{
		Name:  "graphql",
		Usage: "Enable GraphQL on the HTTP-RPC server. Note that GraphQL can only be started if an HTTP server is started as well.",
	}
	GraphQLCORSDomainFlag = cli.StringFlag{
		Name:  "graphql.corsdomain",
		Usage: "Comma separated list of domains from which to accept cross origin requests (browser enforced)",
		Value: "",
	}
	GraphQLVirtualHostsFlag = cli.StringFlag{
		Name:  "graphql.vhosts",
		Usage: "Comma separated list of virtual hostnames from which to accept requests (server enforced). Accepts '*' wildcard.",
		Value: strings.Join(node.DefaultConfig.GraphQLVirtualHosts, ","),
	}
	WSEnabledFlag = cli.BoolFlag{
		Name:  "ws",
		Usage: "Enable the WS-RPC server",
	}
	WSListenAddrFlag = cli.StringFlag{
		Name:  "ws.addr",
		Usage: "WS-RPC server listening interface",
		Value: node.DefaultWSHost,
	}
	WSPortFlag = cli.IntFlag{
		Name:  "ws.port",
		Usage: "WS-RPC server listening port",
		Value: node.DefaultWSPort,
	}
	WSApiFlag = cli.StringFlag{
		Name:  "ws.api",
		Usage: "API's offered over the WS-RPC interface",
		Value: "",
	}
	WSAllowedOriginsFlag = cli.StringFlag{
		Name:  "ws.origins",
		Usage: "Origins from which to accept websockets requests",
		Value: "",
	}
	WSPathPrefixFlag = cli.StringFlag{
		Name:  "ws.rpcprefix",
		Usage: "HTTP path prefix on which JSON-RPC is served. Use '/' to serve on all paths.",
		Value: "",
	}
	ExecFlag = cli.StringFlag{
		Name:  "exec",
		Usage: "Execute JavaScript statement",
	}
	PreloadJSFlag = cli.StringFlag{
		Name:  "preload",
		Usage: "Comma separated list of JavaScript files to preload into the console",
	}
	AllowUnprotectedTxs = cli.BoolFlag{
		Name:  "rpc.allow-unprotected-txs",
		Usage: "Allow for unprotected (non EIP155 signed) transactions to be submitted via RPC",
	}

	// Network Settings
	MaxPeersFlag = cli.IntFlag{
		Name:  "maxpeers",
		Usage: "Maximum number of network peers (network disabled if set to 0)",
		Value: node.DefaultConfig.P2P.MaxPeers,
	}
	MaxPendingPeersFlag = cli.IntFlag{
		Name:  "maxpendpeers",
		Usage: "Maximum number of pending connection attempts (defaults used if set to 0)",
		Value: node.DefaultConfig.P2P.MaxPendingPeers,
	}
	ListenPortFlag = cli.IntFlag{
		Name:  "port",
		Usage: "Network listening port",
		Value: 30303,
	}
	BootnodesFlag = cli.StringFlag{
		Name:  "bootnodes",
		Usage: "Comma separated enode URLs for P2P discovery bootstrap",
		Value: "",
	}
	NodeKeyFileFlag = cli.StringFlag{
		Name:  "nodekey",
		Usage: "P2P node key file",
	}
	NodeKeyHexFlag = cli.StringFlag{
		Name:  "nodekeyhex",
		Usage: "P2P node key as hex (for testing)",
	}
	NATFlag = cli.StringFlag{
		Name:  "nat",
		Usage: "NAT port mapping mechanism (any|none|upnp|pmp|extip:<IP>)",
		Value: "any",
	}
	NoDiscoverFlag = cli.BoolFlag{
		Name:  "nodiscover",
		Usage: "Disables the peer discovery mechanism (manual peer addition)",
	}
	DiscoveryV5Flag = cli.BoolFlag{
		Name:  "v5disc",
		Usage: "Enables the experimental RLPx V5 (Topic Discovery) mechanism",
	}
	NetrestrictFlag = cli.StringFlag{
		Name:  "netrestrict",
		Usage: "Restricts network communication to the given IP networks (CIDR masks)",
	}
	DNSDiscoveryFlag = cli.StringFlag{
		Name:  "discovery.dns",
		Usage: "Sets DNS discovery entry points (use \"\" to disable DNS)",
	}

	// ATM the url is left to the user and deployment to
	JSpathFlag = cli.StringFlag{
		Name:  "jspath",
		Usage: "JavaScript root path for `loadScript`",
		Value: ".",
	}

	// Gas price oracle settings
	GpoBlocksFlag = cli.IntFlag{
		Name:  "gpo.blocks",
		Usage: "Number of recent blocks to check for gas prices",
		Value: ethconfig.Defaults.GPO.Blocks,
	}
	GpoPercentileFlag = cli.IntFlag{
		Name:  "gpo.percentile",
		Usage: "Suggested gas price is the given percentile of a set of recent transaction gas prices",
		Value: ethconfig.Defaults.GPO.Percentile,
	}
	GpoMaxGasPriceFlag = cli.Int64Flag{
		Name:  "gpo.maxprice",
		Usage: "Maximum gas price will be recommended by gpo",
		Value: ethconfig.Defaults.GPO.MaxPrice.Int64(),
	}

	// Metrics flags
	MetricsEnabledFlag = cli.BoolFlag{
		Name:  "metrics",
		Usage: "Enable metrics collection and reporting",
	}
	MetricsEnabledExpensiveFlag = cli.BoolFlag{
		Name:  "metrics.expensive",
		Usage: "Enable expensive metrics collection and reporting",
	}

	// MetricsHTTPFlag defines the endpoint for a stand-alone metrics HTTP endpoint.
	// Since the pprof service enables sensitive/vulnerable behavior, this allows a user
	// to enable a public-OK metrics endpoint without having to worry about ALSO exposing
	// other profiling behavior or information.
	MetricsHTTPFlag = cli.StringFlag{
		Name:  "metrics.addr",
		Usage: "Enable stand-alone metrics HTTP server listening interface",
		Value: metrics.DefaultConfig.HTTP,
	}
	MetricsPortFlag = cli.IntFlag{
		Name:  "metrics.port",
		Usage: "Metrics HTTP server listening port",
		Value: metrics.DefaultConfig.Port,
	}
	MetricsEnableInfluxDBFlag = cli.BoolFlag{
		Name:  "metrics.influxdb",
		Usage: "Enable metrics export/push to an external InfluxDB database",
	}
	MetricsInfluxDBEndpointFlag = cli.StringFlag{
		Name:  "metrics.influxdb.endpoint",
		Usage: "InfluxDB API endpoint to report metrics to",
		Value: metrics.DefaultConfig.InfluxDBEndpoint,
	}
	MetricsInfluxDBDatabaseFlag = cli.StringFlag{
		Name:  "metrics.influxdb.database",
		Usage: "InfluxDB database name to push reported metrics to",
		Value: metrics.DefaultConfig.InfluxDBDatabase,
	}
	MetricsInfluxDBUsernameFlag = cli.StringFlag{
		Name:  "metrics.influxdb.username",
		Usage: "Username to authorize access to the database",
		Value: metrics.DefaultConfig.InfluxDBUsername,
	}
	MetricsInfluxDBPasswordFlag = cli.StringFlag{
		Name:  "metrics.influxdb.password",
		Usage: "Password to authorize access to the database",
		Value: metrics.DefaultConfig.InfluxDBPassword,
	}
	// Tags are part of every measurement sent to InfluxDB. Queries on tags are faster in InfluxDB.
	// For example `host` tag could be used so that we can group all nodes and average a measurement
	// across all of them, but also so that we can select a specific node and inspect its measurements.
	// https://docs.influxdata.com/influxdb/v1.4/concepts/key_concepts/#tag-key
	MetricsInfluxDBTagsFlag = cli.StringFlag{
		Name:  "metrics.influxdb.tags",
		Usage: "Comma-separated InfluxDB tags (key/values) attached to all measurements",
		Value: metrics.DefaultConfig.InfluxDBTags,
	}
	EWASMInterpreterFlag = cli.StringFlag{
		Name:  "vm.ewasm",
		Usage: "External ewasm configuration (default = built-in interpreter)",
		Value: "",
	}
	EVMInterpreterFlag = cli.StringFlag{
		Name:  "vm.evm",
		Usage: "External EVM configuration (default = built-in interpreter)",
		Value: "",
	}
)

// MakeDataDir retrieves the currently requested data directory, terminating
// if none (or the empty string) is specified. If the node is starting a testnet,
// then a subdirectory of the specified datadir will be used.
func MakeDataDir(ctx *cli.Context) string {
	if path := ctx.GlobalString(DataDirFlag.Name); path != "" {
		if ctx.GlobalBool(AdenineFlag.Name) {
			return filepath.Join(path, "adenine")
		}
		if ctx.GlobalBool(CytosineFlag.Name) {
			return filepath.Join(path, "cytosine")
		}
		if ctx.GlobalBool(RopstenFlag.Name) {
			// Maintain compatibility with older Geth configurations storing the
			// Ropsten database in `testnet` instead of `ropsten`.
			return filepath.Join(path, "ropsten")
		}
		if ctx.GlobalBool(RinkebyFlag.Name) {
			return filepath.Join(path, "rinkeby")
		}
		if ctx.GlobalBool(GoerliFlag.Name) {
			return filepath.Join(path, "goerli")
		}
		if ctx.GlobalBool(YoloV3Flag.Name) {
			return filepath.Join(path, "yolo-v3")
		}
		return path
	}
	Fatalf("Cannot determine default data directory, please set manually (--datadir)")
	return ""
}

// setNodeKey creates a node key from set command line flags, either loading it
// from a file or as a specified hex value. If neither flags were provided, this
// method returns nil and an emphemeral key is to be generated.
func setNodeKey(ctx *cli.Context, cfg *p2p.Config) {
	var (
		hex  = ctx.GlobalString(NodeKeyHexFlag.Name)
		file = ctx.GlobalString(NodeKeyFileFlag.Name)
		key  *ecdsa.PrivateKey
		err  error
	)
	switch {
	case file != "" && hex != "":
		Fatalf("Options %q and %q are mutually exclusive", NodeKeyFileFlag.Name, NodeKeyHexFlag.Name)
	case file != "":
		if key, err = crypto.LoadECDSA(file); err != nil {
			Fatalf("Option %q: %v", NodeKeyFileFlag.Name, err)
		}
		cfg.PrivateKey = key
	case hex != "":
		if key, err = crypto.HexToECDSA(hex); err != nil {
			Fatalf("Option %q: %v", NodeKeyHexFlag.Name, err)
		}
		cfg.PrivateKey = key
	}
}

// setNodeUserIdent creates the user identifier from CLI flags.
func setNodeUserIdent(ctx *cli.Context, cfg *node.Config) {
	if identity := ctx.GlobalString(IdentityFlag.Name); len(identity) > 0 {
		cfg.UserIdent = identity
	}
}

// setBootstrapNodes creates a list of bootstrap nodes from the command line
// flags, reverting to pre-configured ones if none have been specified.
func setBootstrapNodes(ctx *cli.Context, cfg *p2p.Config) {
	urls := params.GenenetBootnodes
	switch {
	case ctx.GlobalIsSet(BootnodesFlag.Name):
		urls = SplitAndTrim(ctx.GlobalString(BootnodesFlag.Name))
	case ctx.GlobalBool(AdenineFlag.Name):
		urls = params.AdenineBootnodes
	case ctx.GlobalBool(CytosineFlag.Name):
		urls = params.CytosineBootnodes
	case ctx.GlobalBool(RopstenFlag.Name):
		urls = params.RopstenBootnodes
	case ctx.GlobalBool(RinkebyFlag.Name):
		urls = params.RinkebyBootnodes
	case ctx.GlobalBool(GoerliFlag.Name):
		urls = params.GoerliBootnodes
	case ctx.GlobalBool(YoloV3Flag.Name):
		urls = params.YoloV3Bootnodes
	case cfg.BootstrapNodes != nil:
		return // already set, don't apply defaults.
	}

	cfg.BootstrapNodes = make([]*enode.Node, 0, len(urls))
	for _, url := range urls {
		if url != "" {
			node, err := enode.Parse(enode.ValidSchemes, url)
			if err != nil {
				log.Crit("Bootstrap URL invalid", "enode", url, "err", err)
				continue
			}
			cfg.BootstrapNodes = append(cfg.BootstrapNodes, node)
		}
	}
}

// setBootstrapNodesV5 creates a list of bootstrap nodes from the command line
// flags, reverting to pre-configured ones if none have been specified.
func setBootstrapNodesV5(ctx *cli.Context, cfg *p2p.Config) {
	urls := params.GenenetV5Bootnodes
	switch {
	case ctx.GlobalIsSet(BootnodesFlag.Name):
		urls = SplitAndTrim(ctx.GlobalString(BootnodesFlag.Name))
	case cfg.BootstrapNodesV5 != nil:
		return // already set, don't apply defaults.
	}

	cfg.BootstrapNodesV5 = make([]*enode.Node, 0, len(urls))
	for _, url := range urls {
		if url != "" {
			node, err := enode.Parse(enode.ValidSchemes, url)
			if err != nil {
				log.Error("Bootstrap URL invalid", "enode", url, "err", err)
				continue
			}
			cfg.BootstrapNodesV5 = append(cfg.BootstrapNodesV5, node)
		}
	}
}

// setListenAddress creates a TCP listening address string from set command
// line flags.
func setListenAddress(ctx *cli.Context, cfg *p2p.Config) {
	if ctx.GlobalIsSet(ListenPortFlag.Name) {
		cfg.ListenAddr = fmt.Sprintf(":%d", ctx.GlobalInt(ListenPortFlag.Name))
	}
}

// setNAT creates a port mapper from command line flags.
func setNAT(ctx *cli.Context, cfg *p2p.Config) {
	if ctx.GlobalIsSet(NATFlag.Name) {
		natif, err := nat.Parse(ctx.GlobalString(NATFlag.Name))
		if err != nil {
			Fatalf("Option %s: %v", NATFlag.Name, err)
		}
		cfg.NAT = natif
	}
}

// SplitAndTrim splits input separated by a comma
// and trims excessive white space from the substrings.
func SplitAndTrim(input string) (ret []string) {
	l := strings.Split(input, ",")
	for _, r := range l {
		if r = strings.TrimSpace(r); r != "" {
			ret = append(ret, r)
		}
	}
	return ret
}

// setHTTP creates the HTTP RPC listener interface string from the set
// command line flags, returning empty if the HTTP endpoint is disabled.
func setHTTP(ctx *cli.Context, cfg *node.Config) {
	if ctx.GlobalBool(LegacyRPCEnabledFlag.Name) && cfg.HTTPHost == "" {
		log.Warn("The flag --rpc is deprecated and will be removed June 2021, please use --http")
		cfg.HTTPHost = "127.0.0.1"
		if ctx.GlobalIsSet(LegacyRPCListenAddrFlag.Name) {
			cfg.HTTPHost = ctx.GlobalString(LegacyRPCListenAddrFlag.Name)
			log.Warn("The flag --rpcaddr is deprecated and will be removed June 2021, please use --http.addr")
		}
	}
	if ctx.GlobalBool(HTTPEnabledFlag.Name) && cfg.HTTPHost == "" {
		cfg.HTTPHost = "127.0.0.1"
		if ctx.GlobalIsSet(HTTPListenAddrFlag.Name) {
			cfg.HTTPHost = ctx.GlobalString(HTTPListenAddrFlag.Name)
		}
	}

	if ctx.GlobalIsSet(LegacyRPCPortFlag.Name) {
		cfg.HTTPPort = ctx.GlobalInt(LegacyRPCPortFlag.Name)
		log.Warn("The flag --rpcport is deprecated and will be removed June 2021, please use --http.port")
	}
	if ctx.GlobalIsSet(HTTPPortFlag.Name) {
		cfg.HTTPPort = ctx.GlobalInt(HTTPPortFlag.Name)
	}

	if ctx.GlobalIsSet(LegacyRPCCORSDomainFlag.Name) {
		cfg.HTTPCors = SplitAndTrim(ctx.GlobalString(LegacyRPCCORSDomainFlag.Name))
		log.Warn("The flag --rpccorsdomain is deprecated and will be removed June 2021, please use --http.corsdomain")
	}
	if ctx.GlobalIsSet(HTTPCORSDomainFlag.Name) {
		cfg.HTTPCors = SplitAndTrim(ctx.GlobalString(HTTPCORSDomainFlag.Name))
	}

	if ctx.GlobalIsSet(LegacyRPCApiFlag.Name) {
		cfg.HTTPModules = SplitAndTrim(ctx.GlobalString(LegacyRPCApiFlag.Name))
		log.Warn("The flag --rpcapi is deprecated and will be removed June 2021, please use --http.api")
	}
	if ctx.GlobalIsSet(HTTPApiFlag.Name) {
		cfg.HTTPModules = SplitAndTrim(ctx.GlobalString(HTTPApiFlag.Name))
	}

	if ctx.GlobalIsSet(LegacyRPCVirtualHostsFlag.Name) {
		cfg.HTTPVirtualHosts = SplitAndTrim(ctx.GlobalString(LegacyRPCVirtualHostsFlag.Name))
		log.Warn("The flag --rpcvhosts is deprecated and will be removed June 2021, please use --http.vhosts")
	}
	if ctx.GlobalIsSet(HTTPVirtualHostsFlag.Name) {
		cfg.HTTPVirtualHosts = SplitAndTrim(ctx.GlobalString(HTTPVirtualHostsFlag.Name))
	}

	if ctx.GlobalIsSet(HTTPPathPrefixFlag.Name) {
		cfg.HTTPPathPrefix = ctx.GlobalString(HTTPPathPrefixFlag.Name)
	}
	if ctx.GlobalIsSet(AllowUnprotectedTxs.Name) {
		cfg.AllowUnprotectedTxs = ctx.GlobalBool(AllowUnprotectedTxs.Name)
	}
}

// setGraphQL creates the GraphQL listener interface string from the set
// command line flags, returning empty if the GraphQL endpoint is disabled.
func setGraphQL(ctx *cli.Context, cfg *node.Config) {
	if ctx.GlobalIsSet(GraphQLCORSDomainFlag.Name) {
		cfg.GraphQLCors = SplitAndTrim(ctx.GlobalString(GraphQLCORSDomainFlag.Name))
	}
	if ctx.GlobalIsSet(GraphQLVirtualHostsFlag.Name) {
		cfg.GraphQLVirtualHosts = SplitAndTrim(ctx.GlobalString(GraphQLVirtualHostsFlag.Name))
	}
}

// setWS creates the WebSocket RPC listener interface string from the set
// command line flags, returning empty if the HTTP endpoint is disabled.
func setWS(ctx *cli.Context, cfg *node.Config) {
	if ctx.GlobalBool(WSEnabledFlag.Name) && cfg.WSHost == "" {
		cfg.WSHost = "127.0.0.1"
		if ctx.GlobalIsSet(WSListenAddrFlag.Name) {
			cfg.WSHost = ctx.GlobalString(WSListenAddrFlag.Name)
		}
	}
	if ctx.GlobalIsSet(WSPortFlag.Name) {
		cfg.WSPort = ctx.GlobalInt(WSPortFlag.Name)
	}

	if ctx.GlobalIsSet(WSAllowedOriginsFlag.Name) {
		cfg.WSOrigins = SplitAndTrim(ctx.GlobalString(WSAllowedOriginsFlag.Name))
	}

	if ctx.GlobalIsSet(WSApiFlag.Name) {
		cfg.WSModules = SplitAndTrim(ctx.GlobalString(WSApiFlag.Name))
	}

	if ctx.GlobalIsSet(WSPathPrefixFlag.Name) {
		cfg.WSPathPrefix = ctx.GlobalString(WSPathPrefixFlag.Name)
	}
}

// setIPC creates an IPC path configuration from the set command line flags,
// returning an empty string if IPC was explicitly disabled, or the set path.
func setIPC(ctx *cli.Context, cfg *node.Config) {
	CheckExclusive(ctx, IPCDisabledFlag, IPCPathFlag)
	switch {
	case ctx.GlobalBool(IPCDisabledFlag.Name):
		cfg.IPCPath = ""
	case ctx.GlobalIsSet(IPCPathFlag.Name):
		cfg.IPCPath = ctx.GlobalString(IPCPathFlag.Name)
	}
}

// setLes configures the les server and ultra light client settings from the command line flags.
func setLes(ctx *cli.Context, cfg *ethconfig.Config) {
	if ctx.GlobalIsSet(LightServeFlag.Name) {
		cfg.LightServ = ctx.GlobalInt(LightServeFlag.Name)
	}
	if ctx.GlobalIsSet(LightIngressFlag.Name) {
		cfg.LightIngress = ctx.GlobalInt(LightIngressFlag.Name)
	}
	if ctx.GlobalIsSet(LightEgressFlag.Name) {
		cfg.LightEgress = ctx.GlobalInt(LightEgressFlag.Name)
	}
	if ctx.GlobalIsSet(LightMaxPeersFlag.Name) {
		cfg.LightPeers = ctx.GlobalInt(LightMaxPeersFlag.Name)
	}
	if ctx.GlobalIsSet(UltraLightServersFlag.Name) {
		cfg.UltraLightServers = strings.Split(ctx.GlobalString(UltraLightServersFlag.Name), ",")
	}
	if ctx.GlobalIsSet(UltraLightFractionFlag.Name) {
		cfg.UltraLightFraction = ctx.GlobalInt(UltraLightFractionFlag.Name)
	}
	if cfg.UltraLightFraction <= 0 && cfg.UltraLightFraction > 100 {
		log.Error("Ultra light fraction is invalid", "had", cfg.UltraLightFraction, "updated", ethconfig.Defaults.UltraLightFraction)
		cfg.UltraLightFraction = ethconfig.Defaults.UltraLightFraction
	}
	if ctx.GlobalIsSet(UltraLightOnlyAnnounceFlag.Name) {
		cfg.UltraLightOnlyAnnounce = ctx.GlobalBool(UltraLightOnlyAnnounceFlag.Name)
	}
	if ctx.GlobalIsSet(LightNoPruneFlag.Name) {
		cfg.LightNoPrune = ctx.GlobalBool(LightNoPruneFlag.Name)
	}
	if ctx.GlobalIsSet(LightNoSyncServeFlag.Name) {
		cfg.LightNoSyncServe = ctx.GlobalBool(LightNoSyncServeFlag.Name)
	}
}

// MakeDatabaseHandles raises out the number of allowed file handles per process
// for Geth and returns half of the allowance to assign to the database.
func MakeDatabaseHandles() int {
	limit, err := fdlimit.Maximum()
	if err != nil {
		Fatalf("Failed to retrieve file descriptor allowance: %v", err)
	}
	raised, err := fdlimit.Raise(uint64(limit))
	if err != nil {
		Fatalf("Failed to raise file descriptor allowance: %v", err)
	}
	return int(raised / 2) // Leave half for networking and other stuff
}

// MakeAddress converts an account specified directly as a hex encoded string or
// a key index in the key store to an internal account representation.
func MakeAddress(ks *keystore.KeyStore, account string) (accounts.Account, error) {
	// If the specified account is a valid address, return it
	if common.IsHexAddress(account) {
		return accounts.Account{Address: common.HexToAddress(account)}, nil
	}
	// Otherwise try to interpret the account as a keystore index
	index, err := strconv.Atoi(account)
	if err != nil || index < 0 {
		return accounts.Account{}, fmt.Errorf("invalid account address or index %q", account)
	}
	log.Warn("-------------------------------------------------------------------")
	log.Warn("Referring to accounts by order in the keystore folder is dangerous!")
	log.Warn("This functionality is deprecated and will be removed in the future!")
	log.Warn("Please use explicit addresses! (can search via `geth account list`)")
	log.Warn("-------------------------------------------------------------------")

	accs := ks.Accounts()
	if len(accs) <= index {
		return accounts.Account{}, fmt.Errorf("index %d higher than number of accounts %d", index, len(accs))
	}
	return accs[index], nil
}

// setEtherbase retrieves the etherbase either from the directly specified
// command line flags or from the keystore if CLI indexed.
func setEtherbase(ctx *cli.Context, ks *keystore.KeyStore, cfg *ethconfig.Config) {
	// Extract the current etherbase
	var etherbase string
	if ctx.GlobalIsSet(MinerEtherbaseFlag.Name) {
		etherbase = ctx.GlobalString(MinerEtherbaseFlag.Name)
	}
	// Convert the etherbase into an address and configure it
	if etherbase != "" {
		if ks != nil {
			account, err := MakeAddress(ks, etherbase)
			if err != nil {
				Fatalf("Invalid miner etherbase: %v", err)
			}
			cfg.Miner.Etherbase = account.Address
		} else {
			Fatalf("No etherbase configured")
		}
	}
}

// MakePasswordList reads password lines from the file specified by the global --password flag.
func MakePasswordList(ctx *cli.Context) []string {
	path := ctx.GlobalString(PasswordFileFlag.Name)
	if path == "" {
		return nil
	}
	text, err := ioutil.ReadFile(path)
	if err != nil {
		Fatalf("Failed to read password file: %v", err)
	}
	lines := strings.Split(string(text), "\n")
	// Sanitise DOS line endings.
	for i := range lines {
		lines[i] = strings.TrimRight(lines[i], "\r")
	}
	return lines
}

func SetP2PConfig(ctx *cli.Context, cfg *p2p.Config) {
	setNodeKey(ctx, cfg)
	setNAT(ctx, cfg)
	setListenAddress(ctx, cfg)
	setBootstrapNodes(ctx, cfg)
	setBootstrapNodesV5(ctx, cfg)

	lightClient := ctx.GlobalString(SyncModeFlag.Name) == "light"
	lightServer := (ctx.GlobalInt(LightServeFlag.Name) != 0)

	lightPeers := ctx.GlobalInt(LightMaxPeersFlag.Name)
	if lightClient && !ctx.GlobalIsSet(LightMaxPeersFlag.Name) {
		// dynamic default - for clients we use 1/10th of the default for servers
		lightPeers /= 10
	}

	if ctx.GlobalIsSet(MaxPeersFlag.Name) {
		cfg.MaxPeers = ctx.GlobalInt(MaxPeersFlag.Name)
		if lightServer && !ctx.GlobalIsSet(LightMaxPeersFlag.Name) {
			cfg.MaxPeers += lightPeers
		}
	} else {
		if lightServer {
			cfg.MaxPeers += lightPeers
		}
		if lightClient && ctx.GlobalIsSet(LightMaxPeersFlag.Name) && cfg.MaxPeers < lightPeers {
			cfg.MaxPeers = lightPeers
		}
	}
	if !(lightClient || lightServer) {
		lightPeers = 0
	}
	ethPeers := cfg.MaxPeers - lightPeers
	if lightClient {
		ethPeers = 0
	}
	log.Info("Maximum peer count", "ETH", ethPeers, "LES", lightPeers, "total", cfg.MaxPeers)

	if ctx.GlobalIsSet(MaxPendingPeersFlag.Name) {
		cfg.MaxPendingPeers = ctx.GlobalInt(MaxPendingPeersFlag.Name)
	}
	if ctx.GlobalIsSet(NoDiscoverFlag.Name) || lightClient {
		cfg.NoDiscovery = true
	}

	// if we're running a light client or server, force enable the v5 peer discovery
	// unless it is explicitly disabled with --nodiscover note that explicitly specifying
	// --v5disc overrides --nodiscover, in which case the later only disables v4 discovery
	forceV5Discovery := (lightClient || lightServer) && !ctx.GlobalBool(NoDiscoverFlag.Name)
	if ctx.GlobalIsSet(DiscoveryV5Flag.Name) {
		cfg.DiscoveryV5 = ctx.GlobalBool(DiscoveryV5Flag.Name)
	} else if forceV5Discovery {
		cfg.DiscoveryV5 = true
	}

	if netrestrict := ctx.GlobalString(NetrestrictFlag.Name); netrestrict != "" {
		list, err := netutil.ParseNetlist(netrestrict)
		if err != nil {
			Fatalf("Option %q: %v", NetrestrictFlag.Name, err)
		}
		cfg.NetRestrict = list
	}

	if ctx.GlobalBool(DeveloperFlag.Name) {
		// --dev mode can't use p2p networking.
		cfg.MaxPeers = 0
		cfg.ListenAddr = ":0"
		cfg.NoDiscovery = true
		cfg.DiscoveryV5 = false
	}
}

// SetNodeConfig applies node-related command line flags to the config.
func SetNodeConfig(ctx *cli.Context, cfg *node.Config) {
	SetP2PConfig(ctx, &cfg.P2P)
	setIPC(ctx, cfg)
	setHTTP(ctx, cfg)
	setGraphQL(ctx, cfg)
	setWS(ctx, cfg)
	setNodeUserIdent(ctx, cfg)
	setDataDir(ctx, cfg)
	setSmartCard(ctx, cfg)

	if ctx.GlobalIsSet(ExternalSignerFlag.Name) {
		cfg.ExternalSigner = ctx.GlobalString(ExternalSignerFlag.Name)
	}

	if ctx.GlobalIsSet(KeyStoreDirFlag.Name) {
		cfg.KeyStoreDir = ctx.GlobalString(KeyStoreDirFlag.Name)
	}
	if ctx.GlobalIsSet(LightKDFFlag.Name) {
		cfg.UseLightweightKDF = ctx.GlobalBool(LightKDFFlag.Name)
	}
	if ctx.GlobalIsSet(NoUSBFlag.Name) || cfg.NoUSB {
		log.Warn("Option nousb is deprecated and USB is deactivated by default. Use --usb to enable")
	}
	if ctx.GlobalIsSet(USBFlag.Name) {
		cfg.USB = ctx.GlobalBool(USBFlag.Name)
	}
	if ctx.GlobalIsSet(InsecureUnlockAllowedFlag.Name) {
		cfg.InsecureUnlockAllowed = ctx.GlobalBool(InsecureUnlockAllowedFlag.Name)
	}
}

func setSmartCard(ctx *cli.Context, cfg *node.Config) {
	// Skip enabling smartcards if no path is set
	path := ctx.GlobalString(SmartCardDaemonPathFlag.Name)
	if path == "" {
		return
	}
	// Sanity check that the smartcard path is valid
	fi, err := os.Stat(path)
	if err != nil {
		log.Info("Smartcard socket not found, disabling", "err", err)
		return
	}
	if fi.Mode()&os.ModeType != os.ModeSocket {
		log.Error("Invalid smartcard daemon path", "path", path, "type", fi.Mode().String())
		return
	}
	// Smartcard daemon path exists and is a socket, enable it
	cfg.SmartCardDaemonPath = path
}

func setDataDir(ctx *cli.Context, cfg *node.Config) {
	switch {
	case ctx.GlobalIsSet(DataDirFlag.Name):
		cfg.DataDir = ctx.GlobalString(DataDirFlag.Name)
	case ctx.GlobalBool(DeveloperFlag.Name):
		cfg.DataDir = "" // unless explicitly requested, use memory databases
	case ctx.GlobalBool(AdenineFlag.Name) && cfg.DataDir == node.DefaultDataDir():
		cfg.DataDir = filepath.Join(node.DefaultDataDir(), "adenine")
	case ctx.GlobalBool(CytosineFlag.Name) && cfg.DataDir == node.DefaultDataDir():
		cfg.DataDir = filepath.Join(node.DefaultDataDir(), "cytosine")
	case ctx.GlobalBool(RopstenFlag.Name) && cfg.DataDir == node.DefaultDataDir():
		// Maintain compatibility with older Geth configurations storing the
		// Ropsten database in `testnet` instead of `ropsten`.
		legacyPath := filepath.Join(node.DefaultDataDir(), "testnet")
		if _, err := os.Stat(legacyPath); !os.IsNotExist(err) {
			log.Warn("Using the deprecated `testnet` datadir. Future versions will store the Ropsten chain in `ropsten`.")
			cfg.DataDir = legacyPath
		} else {
			cfg.DataDir = filepath.Join(node.DefaultDataDir(), "ropsten")
		}

		cfg.DataDir = filepath.Join(node.DefaultDataDir(), "ropsten")
	case ctx.GlobalBool(RinkebyFlag.Name) && cfg.DataDir == node.DefaultDataDir():
		cfg.DataDir = filepath.Join(node.DefaultDataDir(), "rinkeby")
	case ctx.GlobalBool(GoerliFlag.Name) && cfg.DataDir == node.DefaultDataDir():
		cfg.DataDir = filepath.Join(node.DefaultDataDir(), "goerli")
	case ctx.GlobalBool(YoloV3Flag.Name) && cfg.DataDir == node.DefaultDataDir():
		cfg.DataDir = filepath.Join(node.DefaultDataDir(), "yolo-v3")
	}
}

func setGPO(ctx *cli.Context, cfg *gasprice.Config, light bool) {
	// If we are running the light client, apply another group
	// settings for gas oracle.
	if light {
		cfg.Blocks = ethconfig.LightClientGPO.Blocks
		cfg.Percentile = ethconfig.LightClientGPO.Percentile
	}
	if ctx.GlobalIsSet(GpoBlocksFlag.Name) {
		cfg.Blocks = ctx.GlobalInt(GpoBlocksFlag.Name)
	}
	if ctx.GlobalIsSet(GpoPercentileFlag.Name) {
		cfg.Percentile = ctx.GlobalInt(GpoPercentileFlag.Name)
	}
	if ctx.GlobalIsSet(GpoMaxGasPriceFlag.Name) {
		cfg.MaxPrice = big.NewInt(ctx.GlobalInt64(GpoMaxGasPriceFlag.Name))
	}
}

func setTxPool(ctx *cli.Context, cfg *core.TxPoolConfig) {
	if ctx.GlobalIsSet(TxPoolLocalsFlag.Name) {
		locals := strings.Split(ctx.GlobalString(TxPoolLocalsFlag.Name), ",")
		for _, account := range locals {
			if trimmed := strings.TrimSpace(account); !common.IsHexAddress(trimmed) {
				Fatalf("Invalid account in --txpool.locals: %s", trimmed)
			} else {
				cfg.Locals = append(cfg.Locals, common.HexToAddress(account))
			}
		}
	}
	if ctx.GlobalIsSet(TxPoolNoLocalsFlag.Name) {
		cfg.NoLocals = ctx.GlobalBool(TxPoolNoLocalsFlag.Name)
	}
	if ctx.GlobalIsSet(TxPoolJournalFlag.Name) {
		cfg.Journal = ctx.GlobalString(TxPoolJournalFlag.Name)
	}
	if ctx.GlobalIsSet(TxPoolRejournalFlag.Name) {
		cfg.Rejournal = ctx.GlobalDuration(TxPoolRejournalFlag.Name)
	}
	if ctx.GlobalIsSet(TxPoolPriceLimitFlag.Name) {
		cfg.PriceLimit = ctx.GlobalUint64(TxPoolPriceLimitFlag.Name)
	}
	if ctx.GlobalIsSet(TxPoolPriceBumpFlag.Name) {
		cfg.PriceBump = ctx.GlobalUint64(TxPoolPriceBumpFlag.Name)
	}
	if ctx.GlobalIsSet(TxPoolAccountSlotsFlag.Name) {
		cfg.AccountSlots = ctx.GlobalUint64(TxPoolAccountSlotsFlag.Name)
	}
	if ctx.GlobalIsSet(TxPoolGlobalSlotsFlag.Name) {
		cfg.GlobalSlots = ctx.GlobalUint64(TxPoolGlobalSlotsFlag.Name)
	}
	if ctx.GlobalIsSet(TxPoolAccountQueueFlag.Name) {
		cfg.AccountQueue = ctx.GlobalUint64(TxPoolAccountQueueFlag.Name)
	}
	if ctx.GlobalIsSet(TxPoolGlobalQueueFlag.Name) {
		cfg.GlobalQueue = ctx.GlobalUint64(TxPoolGlobalQueueFlag.Name)
	}
	if ctx.GlobalIsSet(TxPoolLifetimeFlag.Name) {
		cfg.Lifetime = ctx.GlobalDuration(TxPoolLifetimeFlag.Name)
	}
}

func setEthash(ctx *cli.Context, cfg *ethconfig.Config) {
	if ctx.GlobalIsSet(EthashCacheDirFlag.Name) {
		cfg.Ethash.CacheDir = ctx.GlobalString(EthashCacheDirFlag.Name)
	}
	if ctx.GlobalIsSet(EthashDatasetDirFlag.Name) {
		cfg.Ethash.DatasetDir = ctx.GlobalString(EthashDatasetDirFlag.Name)
	}
	if ctx.GlobalIsSet(EthashCachesInMemoryFlag.Name) {
		cfg.Ethash.CachesInMem = ctx.GlobalInt(EthashCachesInMemoryFlag.Name)
	}
	if ctx.GlobalIsSet(EthashCachesOnDiskFlag.Name) {
		cfg.Ethash.CachesOnDisk = ctx.GlobalInt(EthashCachesOnDiskFlag.Name)
	}
	if ctx.GlobalIsSet(EthashCachesLockMmapFlag.Name) {
		cfg.Ethash.CachesLockMmap = ctx.GlobalBool(EthashCachesLockMmapFlag.Name)
	}
	if ctx.GlobalIsSet(EthashDatasetsInMemoryFlag.Name) {
		cfg.Ethash.DatasetsInMem = ctx.GlobalInt(EthashDatasetsInMemoryFlag.Name)
	}
	if ctx.GlobalIsSet(EthashDatasetsOnDiskFlag.Name) {
		cfg.Ethash.DatasetsOnDisk = ctx.GlobalInt(EthashDatasetsOnDiskFlag.Name)
	}
	if ctx.GlobalIsSet(EthashDatasetsLockMmapFlag.Name) {
		cfg.Ethash.DatasetsLockMmap = ctx.GlobalBool(EthashDatasetsLockMmapFlag.Name)
	}
}

func setMiner(ctx *cli.Context, cfg *miner.Config) {
	if ctx.GlobalIsSet(MinerNotifyFlag.Name) {
		cfg.Notify = strings.Split(ctx.GlobalString(MinerNotifyFlag.Name), ",")
	}
	cfg.NotifyFull = ctx.GlobalBool(MinerNotifyFullFlag.Name)
	if ctx.GlobalIsSet(MinerExtraDataFlag.Name) {
		cfg.ExtraData = []byte(ctx.GlobalString(MinerExtraDataFlag.Name))
	}
	if ctx.GlobalIsSet(MinerGasTargetFlag.Name) {
		cfg.GasFloor = ctx.GlobalUint64(MinerGasTargetFlag.Name)
	}
	if ctx.GlobalIsSet(MinerGasLimitFlag.Name) {
		cfg.GasCeil = ctx.GlobalUint64(MinerGasLimitFlag.Name)
	}
	if ctx.GlobalIsSet(MinerGasPriceFlag.Name) {
		cfg.GasPrice = GlobalBig(ctx, MinerGasPriceFlag.Name)
	}
	if ctx.GlobalIsSet(MinerRecommitIntervalFlag.Name) {
		cfg.Recommit = ctx.GlobalDuration(MinerRecommitIntervalFlag.Name)
	}
	if ctx.GlobalIsSet(MinerNoVerfiyFlag.Name) {
		cfg.Noverify = ctx.GlobalBool(MinerNoVerfiyFlag.Name)
	}
}

func setWhitelist(ctx *cli.Context, cfg *ethconfig.Config) {
	whitelist := ctx.GlobalString(WhitelistFlag.Name)
	if whitelist == "" {
		return
	}
	cfg.Whitelist = make(map[uint64]common.Hash)
	for _, entry := range strings.Split(whitelist, ",") {
		parts := strings.Split(entry, "=")
		if len(parts) != 2 {
			Fatalf("Invalid whitelist entry: %s", entry)
		}
		number, err := strconv.ParseUint(parts[0], 0, 64)
		if err != nil {
			Fatalf("Invalid whitelist block number %s: %v", parts[0], err)
		}
		var hash common.Hash
		if err = hash.UnmarshalText([]byte(parts[1])); err != nil {
			Fatalf("Invalid whitelist hash %s: %v", parts[1], err)
		}
		cfg.Whitelist[number] = hash
	}
}

// CheckExclusive verifies that only a single instance of the provided flags was
// set by the user. Each flag might optionally be followed by a string type to
// specialize it further.
func CheckExclusive(ctx *cli.Context, args ...interface{}) {
	set := make([]string, 0, 1)
	for i := 0; i < len(args); i++ {
		// Make sure the next argument is a flag and skip if not set
		flag, ok := args[i].(cli.Flag)
		if !ok {
			panic(fmt.Sprintf("invalid argument, not cli.Flag type: %T", args[i]))
		}
		// Check if next arg extends current and expand its name if so
		name := flag.GetName()

		if i+1 < len(args) {
			switch option := args[i+1].(type) {
			case string:
				// Extended flag check, make sure value set doesn't conflict with passed in option
				if ctx.GlobalString(flag.GetName()) == option {
					name += "=" + option
					set = append(set, "--"+name)
				}
				// shift arguments and continue
				i++
				continue

			case cli.Flag:
			default:
				panic(fmt.Sprintf("invalid argument, not cli.Flag or string extension: %T", args[i+1]))
			}
		}
		// Mark the flag if it's set
		if ctx.GlobalIsSet(flag.GetName()) {
			set = append(set, "--"+name)
		}
	}
	if len(set) > 1 {
		Fatalf("Flags %v can't be used at the same time", strings.Join(set, ", "))
	}
}

// SetEthConfig applies eth-related command line flags to the config.
func SetEthConfig(ctx *cli.Context, stack *node.Node, cfg *ethconfig.Config) {
	// Avoid conflicting network flags
	CheckExclusive(ctx, GenenetFlag, AdenineFlag, CytosineFlag, MainnetFlag, DeveloperFlag, RopstenFlag, RinkebyFlag, GoerliFlag, YoloV3Flag)
	CheckExclusive(ctx, LightServeFlag, SyncModeFlag, "light")
	CheckExclusive(ctx, DeveloperFlag, ExternalSignerFlag) // Can't use both ephemeral unlocked and external signer
	if ctx.GlobalString(GCModeFlag.Name) == "archive" && ctx.GlobalUint64(TxLookupLimitFlag.Name) != 0 {
		ctx.GlobalSet(TxLookupLimitFlag.Name, "0")
		log.Warn("Disable transaction unindexing for archive node")
	}
	if ctx.GlobalIsSet(LightServeFlag.Name) && ctx.GlobalUint64(TxLookupLimitFlag.Name) != 0 {
		log.Warn("LES server cannot serve old transaction status and cannot connect below les/4 protocol version if transaction lookup index is limited")
	}
	var ks *keystore.KeyStore
	if keystores := stack.AccountManager().Backends(keystore.KeyStoreType); len(keystores) > 0 {
		ks = keystores[0].(*keystore.KeyStore)
	}
	setEtherbase(ctx, ks, cfg)
	setGPO(ctx, &cfg.GPO, ctx.GlobalString(SyncModeFlag.Name) == "light")
	setTxPool(ctx, &cfg.TxPool)
	setEthash(ctx, cfg)
	setMiner(ctx, &cfg.Miner)
	setWhitelist(ctx, cfg)
	setLes(ctx, cfg)

	// Cap the cache allowance and tune the garbage collector
	mem, err := gopsutil.VirtualMemory()
	if err == nil {
		if 32<<(^uintptr(0)>>63) == 32 && mem.Total > 2*1024*1024*1024 {
			log.Warn("Lowering memory allowance on 32bit arch", "available", mem.Total/1024/1024, "addressable", 2*1024)
			mem.Total = 2 * 1024 * 1024 * 1024
		}
		allowance := int(mem.Total / 1024 / 1024 / 3)
		if cache := ctx.GlobalInt(CacheFlag.Name); cache > allowance {
			log.Warn("Sanitizing cache to Go's GC limits", "provided", cache, "updated", allowance)
			ctx.GlobalSet(CacheFlag.Name, strconv.Itoa(allowance))
		}
	}
	// Ensure Go's GC ignores the database cache for trigger percentage
	cache := ctx.GlobalInt(CacheFlag.Name)
	gogc := math.Max(20, math.Min(100, 100/(float64(cache)/1024)))

	log.Debug("Sanitizing Go's GC trigger", "percent", int(gogc))
	godebug.SetGCPercent(int(gogc))

	if ctx.GlobalIsSet(SyncModeFlag.Name) {
		cfg.SyncMode = *GlobalTextMarshaler(ctx, SyncModeFlag.Name).(*downloader.SyncMode)
	}
	if ctx.GlobalIsSet(NetworkIdFlag.Name) {
		cfg.NetworkId = ctx.GlobalUint64(NetworkIdFlag.Name)
	}
	if ctx.GlobalIsSet(CacheFlag.Name) || ctx.GlobalIsSet(CacheDatabaseFlag.Name) {
		cfg.DatabaseCache = ctx.GlobalInt(CacheFlag.Name) * ctx.GlobalInt(CacheDatabaseFlag.Name) / 100
	}
	cfg.DatabaseHandles = MakeDatabaseHandles()
	if ctx.GlobalIsSet(AncientFlag.Name) {
		cfg.DatabaseFreezer = ctx.GlobalString(AncientFlag.Name)
	}

	if gcmode := ctx.GlobalString(GCModeFlag.Name); gcmode != "full" && gcmode != "archive" {
		Fatalf("--%s must be either 'full' or 'archive'", GCModeFlag.Name)
	}
	if ctx.GlobalIsSet(GCModeFlag.Name) {
		cfg.NoPruning = ctx.GlobalString(GCModeFlag.Name) == "archive"
	}
	if ctx.GlobalIsSet(CacheNoPrefetchFlag.Name) {
		cfg.NoPrefetch = ctx.GlobalBool(CacheNoPrefetchFlag.Name)
	}
	// Read the value from the flag no matter if it's set or not.
	cfg.Preimages = ctx.GlobalBool(CachePreimagesFlag.Name)
	if cfg.NoPruning && !cfg.Preimages {
		cfg.Preimages = true
		log.Info("Enabling recording of key preimages since archive mode is used")
	}
	if ctx.GlobalIsSet(TxLookupLimitFlag.Name) {
		cfg.TxLookupLimit = ctx.GlobalUint64(TxLookupLimitFlag.Name)
	}
	if ctx.GlobalIsSet(CacheFlag.Name) || ctx.GlobalIsSet(CacheTrieFlag.Name) {
		cfg.TrieCleanCache = ctx.GlobalInt(CacheFlag.Name) * ctx.GlobalInt(CacheTrieFlag.Name) / 100
	}
	if ctx.GlobalIsSet(CacheTrieJournalFlag.Name) {
		cfg.TrieCleanCacheJournal = ctx.GlobalString(CacheTrieJournalFlag.Name)
	}
	if ctx.GlobalIsSet(CacheTrieRejournalFlag.Name) {
		cfg.TrieCleanCacheRejournal = ctx.GlobalDuration(CacheTrieRejournalFlag.Name)
	}
	if ctx.GlobalIsSet(CacheFlag.Name) || ctx.GlobalIsSet(CacheGCFlag.Name) {
		cfg.TrieDirtyCache = ctx.GlobalInt(CacheFlag.Name) * ctx.GlobalInt(CacheGCFlag.Name) / 100
	}
	if ctx.GlobalIsSet(CacheFlag.Name) || ctx.GlobalIsSet(CacheSnapshotFlag.Name) {
		cfg.SnapshotCache = ctx.GlobalInt(CacheFlag.Name) * ctx.GlobalInt(CacheSnapshotFlag.Name) / 100
	}
	if !ctx.GlobalBool(SnapshotFlag.Name) {
		// If snap-sync is requested, this flag is also required
		if cfg.SyncMode == downloader.SnapSync {
			log.Info("Snap sync requested, enabling --snapshot")
		} else {
			cfg.TrieCleanCache += cfg.SnapshotCache
			cfg.SnapshotCache = 0 // Disabled
		}
	}
	if ctx.GlobalIsSet(DocRootFlag.Name) {
		cfg.DocRoot = ctx.GlobalString(DocRootFlag.Name)
	}
	if ctx.GlobalIsSet(VMEnableDebugFlag.Name) {
		// TODO(fjl): force-enable this in --dev mode
		cfg.EnablePreimageRecording = ctx.GlobalBool(VMEnableDebugFlag.Name)
	}

	if ctx.GlobalIsSet(EWASMInterpreterFlag.Name) {
		cfg.EWASMInterpreter = ctx.GlobalString(EWASMInterpreterFlag.Name)
	}

	if ctx.GlobalIsSet(EVMInterpreterFlag.Name) {
		cfg.EVMInterpreter = ctx.GlobalString(EVMInterpreterFlag.Name)
	}
	if ctx.GlobalIsSet(RPCGlobalGasCapFlag.Name) {
		cfg.RPCGasCap = ctx.GlobalUint64(RPCGlobalGasCapFlag.Name)
	}
	if cfg.RPCGasCap != 0 {
		log.Info("Set global gas cap", "cap", cfg.RPCGasCap)
	} else {
		log.Info("Global gas cap disabled")
	}
	if ctx.GlobalIsSet(RPCGlobalTxFeeCapFlag.Name) {
		cfg.RPCTxFeeCap = ctx.GlobalFloat64(RPCGlobalTxFeeCapFlag.Name)
	}
	if ctx.GlobalIsSet(NoDiscoverFlag.Name) {
		cfg.EthDiscoveryURLs, cfg.SnapDiscoveryURLs = []string{}, []string{}
	} else if ctx.GlobalIsSet(DNSDiscoveryFlag.Name) {
		urls := ctx.GlobalString(DNSDiscoveryFlag.Name)
		if urls == "" {
			cfg.EthDiscoveryURLs = []string{}
		} else {
			cfg.EthDiscoveryURLs = SplitAndTrim(urls)
		}
	}
	// Override any default configs for hard coded networks.
	switch {
	case ctx.GlobalBool(GenenetFlag.Name):
		if !ctx.GlobalIsSet(NetworkIdFlag.Name) {
			cfg.NetworkId = params.GeneChainConfig.ChainID.Uint64()
		}
		cfg.Genesis = core.GenenetGenesisBlock()
		SetDNSDiscoveryDefaults(cfg, params.GenenetGenesisHash)
	case ctx.GlobalBool(AdenineFlag.Name):
		if !ctx.GlobalIsSet(NetworkIdFlag.Name) {
			cfg.NetworkId = params.AdenineChainConfig.ChainID.Uint64()
		}
		cfg.Genesis = core.DefaultAdenineGenesisBlock()
		SetDNSDiscoveryDefaults(cfg, params.AdenineGenesisHash)
	case ctx.GlobalBool(CytosineFlag.Name):
		if !ctx.GlobalIsSet(NetworkIdFlag.Name) {
			cfg.NetworkId = params.CytosineChainConfig.ChainID.Uint64()
		}
		cfg.Genesis = core.DefaultCytosineGenesisBlock()
		SetDNSDiscoveryDefaults(cfg, params.CytosineGenesisHash)
	case ctx.GlobalBool(MainnetFlag.Name):
		if !ctx.GlobalIsSet(NetworkIdFlag.Name) {
			cfg.NetworkId = 1
		}
		cfg.Genesis = core.DefaultGenesisBlock()
		SetDNSDiscoveryDefaults(cfg, params.MainnetGenesisHash)
	case ctx.GlobalBool(RopstenFlag.Name):
		if !ctx.GlobalIsSet(NetworkIdFlag.Name) {
			cfg.NetworkId = 3
		}
		cfg.Genesis = core.DefaultRopstenGenesisBlock()
		SetDNSDiscoveryDefaults(cfg, params.RopstenGenesisHash)
	case ctx.GlobalBool(RinkebyFlag.Name):
		if !ctx.GlobalIsSet(NetworkIdFlag.Name) {
			cfg.NetworkId = 4
		}
		cfg.Genesis = core.DefaultRinkebyGenesisBlock()
		SetDNSDiscoveryDefaults(cfg, params.RinkebyGenesisHash)
	case ctx.GlobalBool(GoerliFlag.Name):
		if !ctx.GlobalIsSet(NetworkIdFlag.Name) {
			cfg.NetworkId = 5
		}
		cfg.Genesis = core.DefaultGoerliGenesisBlock()
		SetDNSDiscoveryDefaults(cfg, params.GoerliGenesisHash)
	case ctx.GlobalBool(YoloV3Flag.Name):
		if !ctx.GlobalIsSet(NetworkIdFlag.Name) {
			cfg.NetworkId = new(big.Int).SetBytes([]byte("yolov3x")).Uint64() // "yolov3x"
		}
		cfg.Genesis = core.DefaultYoloV3GenesisBlock()
	case ctx.GlobalBool(DeveloperFlag.Name):
		if !ctx.GlobalIsSet(NetworkIdFlag.Name) {
			cfg.NetworkId = 1337
		}
		// Create new developer account or reuse existing one
		var (
			developer  accounts.Account
			passphrase string
			err        error
		)
		if list := MakePasswordList(ctx); len(list) > 0 {
			// Just take the first value. Although the function returns a possible multiple values and
			// some usages iterate through them as attempts, that doesn't make sense in this setting,
			// when we're definitely concerned with only one account.
			passphrase = list[0]
		}
		// setEtherbase has been called above, configuring the miner address from command line flags.
		if cfg.Miner.Etherbase != (common.Address{}) {
			developer = accounts.Account{Address: cfg.Miner.Etherbase}
		} else if accs := ks.Accounts(); len(accs) > 0 {
			developer = ks.Accounts()[0]
		} else {
			developer, err = ks.NewAccount(passphrase)
			if err != nil {
				Fatalf("Failed to create developer account: %v", err)
			}
		}
		if err := ks.Unlock(developer, passphrase); err != nil {
			Fatalf("Failed to unlock developer account: %v", err)
		}
		log.Info("Using developer account", "address", developer.Address)

		// Create a new developer genesis block or reuse existing one
		cfg.Genesis = core.DeveloperGenesisBlock(uint64(ctx.GlobalInt(DeveloperPeriodFlag.Name)), developer.Address)
		if ctx.GlobalIsSet(DataDirFlag.Name) {
			// Check if we have an already initialized chain and fall back to
			// that if so. Otherwise we need to generate a new genesis spec.
			chaindb := MakeChainDatabase(ctx, stack, true)
			if rawdb.ReadCanonicalHash(chaindb, 0) != (common.Hash{}) {
				cfg.Genesis = nil // fallback to db content
			}
			chaindb.Close()
		}
		if !ctx.GlobalIsSet(MinerGasPriceFlag.Name) {
			cfg.Miner.GasPrice = big.NewInt(1)
		}
	default:
		if !ctx.GlobalIsSet(NetworkIdFlag.Name) {
			cfg.NetworkId = params.GeneChainConfig.ChainID.Uint64()
			cfg.Genesis = core.GenenetGenesisBlock()
			SetDNSDiscoveryDefaults(cfg, params.GenenetGenesisHash)
		}
		if cfg.NetworkId == 1 {
			SetDNSDiscoveryDefaults(cfg, params.MainnetGenesisHash)
		}
	}
}

// SetDNSDiscoveryDefaults configures DNS discovery with the given URL if
// no URLs are set.
func SetDNSDiscoveryDefaults(cfg *ethconfig.Config, genesis common.Hash) {
	if cfg.EthDiscoveryURLs != nil {
		return // already set through flags/config
	}
	protocol := "all"
	if cfg.SyncMode == downloader.LightSync {
		protocol = "les"
	}
	if url := params.KnownDNSNetwork(genesis, protocol); url != "" {
		cfg.EthDiscoveryURLs = []string{url}
	}
	if cfg.SyncMode == downloader.SnapSync {
		if url := params.KnownDNSNetwork(genesis, "snap"); url != "" {
			cfg.SnapDiscoveryURLs = []string{url}
		}
	}
}

// RegisterEthService adds an Ethereum client to the stack.
func RegisterEthService(stack *node.Node, cfg *ethconfig.Config) ethapi.Backend {
	if cfg.SyncMode == downloader.LightSync {
		backend, err := les.New(stack, cfg)
		if err != nil {
			Fatalf("Failed to register the Ethereum service: %v", err)
		}
		stack.RegisterAPIs(tracers.APIs(backend.ApiBackend))
		return backend.ApiBackend
	}
	backend, err := eth.New(stack, cfg)
	if err != nil {
		Fatalf("Failed to register the Ethereum service: %v", err)
	}
	if cfg.LightServ > 0 {
		_, err := les.NewLesServer(stack, backend, cfg)
		if err != nil {
			Fatalf("Failed to create the LES server: %v", err)
		}
	}
	stack.RegisterAPIs(tracers.APIs(backend.APIBackend))
	return backend.APIBackend
}

// RegisterEthStatsService configures the Ethereum Stats daemon and adds it to
// the given node.
func RegisterEthStatsService(stack *node.Node, backend ethapi.Backend, url string) {
	if err := ethstats.New(stack, backend, backend.Engine(), url); err != nil {
		Fatalf("Failed to register the Ethereum Stats service: %v", err)
	}
}

// RegisterGraphQLService is a utility function to construct a new service and register it against a node.
func RegisterGraphQLService(stack *node.Node, backend ethapi.Backend, cfg node.Config) {
	if err := graphql.New(stack, backend, cfg.GraphQLCors, cfg.GraphQLVirtualHosts); err != nil {
		Fatalf("Failed to register the GraphQL service: %v", err)
	}
}

func SetupMetrics(ctx *cli.Context) {
	if metrics.Enabled {
		log.Info("Enabling metrics collection")

		var (
			enableExport = ctx.GlobalBool(MetricsEnableInfluxDBFlag.Name)
			endpoint     = ctx.GlobalString(MetricsInfluxDBEndpointFlag.Name)
			database     = ctx.GlobalString(MetricsInfluxDBDatabaseFlag.Name)
			username     = ctx.GlobalString(MetricsInfluxDBUsernameFlag.Name)
			password     = ctx.GlobalString(MetricsInfluxDBPasswordFlag.Name)
		)

		if enableExport {
			tagsMap := SplitTagsFlag(ctx.GlobalString(MetricsInfluxDBTagsFlag.Name))

			log.Info("Enabling metrics export to InfluxDB")

			go influxdb.InfluxDBWithTags(metrics.DefaultRegistry, 10*time.Second, endpoint, database, username, password, "geth.", tagsMap)
		}

		if ctx.GlobalIsSet(MetricsHTTPFlag.Name) {
			address := fmt.Sprintf("%s:%d", ctx.GlobalString(MetricsHTTPFlag.Name), ctx.GlobalInt(MetricsPortFlag.Name))
			log.Info("Enabling stand-alone metrics HTTP endpoint", "address", address)
			exp.Setup(address)
		}
	}
}

func SplitTagsFlag(tagsFlag string) map[string]string {
	tags := strings.Split(tagsFlag, ",")
	tagsMap := map[string]string{}

	for _, t := range tags {
		if t != "" {
			kv := strings.Split(t, "=")

			if len(kv) == 2 {
				tagsMap[kv[0]] = kv[1]
			}
		}
	}

	return tagsMap
}

// MakeChainDatabase open an LevelDB using the flags passed to the client and will hard crash if it fails.
func MakeChainDatabase(ctx *cli.Context, stack *node.Node, readonly bool) ethdb.Database {
	var (
		cache   = ctx.GlobalInt(CacheFlag.Name) * ctx.GlobalInt(CacheDatabaseFlag.Name) / 100
		handles = MakeDatabaseHandles()

		err     error
		chainDb ethdb.Database
	)
	if ctx.GlobalString(SyncModeFlag.Name) == "light" {
		name := "lightchaindata"
		chainDb, err = stack.OpenDatabase(name, cache, handles, "", readonly)
	} else {
		name := "chaindata"
		chainDb, err = stack.OpenDatabaseWithFreezer(name, cache, handles, ctx.GlobalString(AncientFlag.Name), "", readonly)
	}
	if err != nil {
		Fatalf("Could not open database: %v", err)
	}
	return chainDb
}

func MakeGenesis(ctx *cli.Context) *core.Genesis {
	var genesis *core.Genesis
	switch {
<<<<<<< HEAD
	case ctx.GlobalBool(AdenineFlag.Name):
		genesis = core.DefaultAdenineGenesisBlock()
	case ctx.GlobalBool(CytosineFlag.Name):
		genesis = core.DefaultCytosineGenesisBlock()
=======
	case ctx.GlobalBool(MainnetFlag.Name):
		genesis = core.DefaultGenesisBlock()
>>>>>>> 97d11b01
	case ctx.GlobalBool(RopstenFlag.Name):
		genesis = core.DefaultRopstenGenesisBlock()
	case ctx.GlobalBool(RinkebyFlag.Name):
		genesis = core.DefaultRinkebyGenesisBlock()
	case ctx.GlobalBool(GoerliFlag.Name):
		genesis = core.DefaultGoerliGenesisBlock()
	case ctx.GlobalBool(YoloV3Flag.Name):
		genesis = core.DefaultYoloV3GenesisBlock()
	case ctx.GlobalBool(DeveloperFlag.Name):
		Fatalf("Developer chains are ephemeral")
	}
	return genesis
}

// MakeChain creates a chain manager from set command line flags.
func MakeChain(ctx *cli.Context, stack *node.Node) (chain *core.BlockChain, chainDb ethdb.Database) {
	var err error
	chainDb = MakeChainDatabase(ctx, stack, false) // TODO(rjl493456442) support read-only database
	config, _, err := core.SetupGenesisBlock(chainDb, MakeGenesis(ctx))
	if err != nil {
		Fatalf("%v", err)
	}
	var engine consensus.Engine
	if config.Clique != nil {
		engine = clique.New(config.Clique, chainDb)
	} else if config.Ribose != nil {
		engine = ribose.New(config, chainDb)
	} else {
		engine = ethash.NewFaker()
		if !ctx.GlobalBool(FakePoWFlag.Name) {
			engine = ethash.New(ethash.Config{
				CacheDir:         stack.ResolvePath(ethconfig.Defaults.Ethash.CacheDir),
				CachesInMem:      ethconfig.Defaults.Ethash.CachesInMem,
				CachesOnDisk:     ethconfig.Defaults.Ethash.CachesOnDisk,
				CachesLockMmap:   ethconfig.Defaults.Ethash.CachesLockMmap,
				DatasetDir:       stack.ResolvePath(ethconfig.Defaults.Ethash.DatasetDir),
				DatasetsInMem:    ethconfig.Defaults.Ethash.DatasetsInMem,
				DatasetsOnDisk:   ethconfig.Defaults.Ethash.DatasetsOnDisk,
				DatasetsLockMmap: ethconfig.Defaults.Ethash.DatasetsLockMmap,
			}, nil, false)
		}
	}
	if gcmode := ctx.GlobalString(GCModeFlag.Name); gcmode != "full" && gcmode != "archive" {
		Fatalf("--%s must be either 'full' or 'archive'", GCModeFlag.Name)
	}
	cache := &core.CacheConfig{
		TrieCleanLimit:      ethconfig.Defaults.TrieCleanCache,
		TrieCleanNoPrefetch: ctx.GlobalBool(CacheNoPrefetchFlag.Name),
		TrieDirtyLimit:      ethconfig.Defaults.TrieDirtyCache,
		TrieDirtyDisabled:   ctx.GlobalString(GCModeFlag.Name) == "archive",
		TrieTimeLimit:       ethconfig.Defaults.TrieTimeout,
		SnapshotLimit:       ethconfig.Defaults.SnapshotCache,
		Preimages:           ctx.GlobalBool(CachePreimagesFlag.Name),
	}
	if cache.TrieDirtyDisabled && !cache.Preimages {
		cache.Preimages = true
		log.Info("Enabling recording of key preimages since archive mode is used")
	}
	if !ctx.GlobalBool(SnapshotFlag.Name) {
		cache.SnapshotLimit = 0 // Disabled
	}
	if ctx.GlobalIsSet(CacheFlag.Name) || ctx.GlobalIsSet(CacheTrieFlag.Name) {
		cache.TrieCleanLimit = ctx.GlobalInt(CacheFlag.Name) * ctx.GlobalInt(CacheTrieFlag.Name) / 100
	}
	if ctx.GlobalIsSet(CacheFlag.Name) || ctx.GlobalIsSet(CacheGCFlag.Name) {
		cache.TrieDirtyLimit = ctx.GlobalInt(CacheFlag.Name) * ctx.GlobalInt(CacheGCFlag.Name) / 100
	}
	vmcfg := vm.Config{EnablePreimageRecording: ctx.GlobalBool(VMEnableDebugFlag.Name)}

	// TODO(rjl493456442) disable snapshot generation/wiping if the chain is read only.
	// Disable transaction indexing/unindexing by default.
	chain, err = core.NewBlockChain(chainDb, cache, config, engine, vmcfg, nil, nil)
	if err != nil {
		Fatalf("Can't create BlockChain: %v", err)
	}
	return chain, chainDb
}

// MakeConsolePreloads retrieves the absolute paths for the console JavaScript
// scripts to preload before starting.
func MakeConsolePreloads(ctx *cli.Context) []string {
	// Skip preloading if there's nothing to preload
	if ctx.GlobalString(PreloadJSFlag.Name) == "" {
		return nil
	}
	// Otherwise resolve absolute paths and return them
	var preloads []string

	for _, file := range strings.Split(ctx.GlobalString(PreloadJSFlag.Name), ",") {
		preloads = append(preloads, strings.TrimSpace(file))
	}
	return preloads
}

// MigrateFlags sets the global flag from a local flag when it's set.
// This is a temporary function used for migrating old command/flags to the
// new format.
//
// e.g. geth account new --keystore /tmp/mykeystore --lightkdf
//
// is equivalent after calling this method with:
//
// geth --keystore /tmp/mykeystore --lightkdf account new
//
// This allows the use of the existing configuration functionality.
// When all flags are migrated this function can be removed and the existing
// configuration functionality must be changed that is uses local flags
func MigrateFlags(action func(ctx *cli.Context) error) func(*cli.Context) error {
	return func(ctx *cli.Context) error {
		for _, name := range ctx.FlagNames() {
			if ctx.IsSet(name) {
				ctx.GlobalSet(name, ctx.String(name))
			}
		}
		return action(ctx)
	}
}<|MERGE_RESOLUTION|>--- conflicted
+++ resolved
@@ -1851,15 +1851,12 @@
 func MakeGenesis(ctx *cli.Context) *core.Genesis {
 	var genesis *core.Genesis
 	switch {
-<<<<<<< HEAD
 	case ctx.GlobalBool(AdenineFlag.Name):
 		genesis = core.DefaultAdenineGenesisBlock()
 	case ctx.GlobalBool(CytosineFlag.Name):
 		genesis = core.DefaultCytosineGenesisBlock()
-=======
 	case ctx.GlobalBool(MainnetFlag.Name):
 		genesis = core.DefaultGenesisBlock()
->>>>>>> 97d11b01
 	case ctx.GlobalBool(RopstenFlag.Name):
 		genesis = core.DefaultRopstenGenesisBlock()
 	case ctx.GlobalBool(RinkebyFlag.Name):
