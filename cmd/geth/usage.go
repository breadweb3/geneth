// Copyright 2015 The go-ethereum Authors
// This file is part of go-ethereum.
//
// go-ethereum is free software: you can redistribute it and/or modify
// it under the terms of the GNU General Public License as published by
// the Free Software Foundation, either version 3 of the License, or
// (at your option) any later version.
//
// go-ethereum is distributed in the hope that it will be useful,
// but WITHOUT ANY WARRANTY; without even the implied warranty of
// MERCHANTABILITY or FITNESS FOR A PARTICULAR PURPOSE. See the
// GNU General Public License for more details.
//
// You should have received a copy of the GNU General Public License
// along with go-ethereum. If not, see <http://www.gnu.org/licenses/>.

// Contains the geth command usage template and generator.

package main

import (
	"io"
	"sort"

	"github.com/ethereum/go-ethereum/cmd/utils"
	"github.com/ethereum/go-ethereum/internal/debug"
	"github.com/ethereum/go-ethereum/internal/flags"
	"gopkg.in/urfave/cli.v1"
)

// AppHelpFlagGroups is the application flags, grouped by functionality.
var AppHelpFlagGroups = []flags.FlagGroup{
	{
		Name: "NODE",
		Flags: []cli.Flag{
			configFileFlag,
			utils.DataDirFlag,
			utils.AncientFlag,
			utils.MinFreeDiskSpaceFlag,
			utils.KeyStoreDirFlag,
			utils.USBFlag,
			utils.SmartCardDaemonPathFlag,
			utils.NetworkIdFlag,
			utils.GenenetFlag,
			utils.AdenineFlag,
			utils.CytosineFlag,
<<<<<<< HEAD
			utils.MainnetFlag,
			utils.GoerliFlag,
			utils.RinkebyFlag,
			utils.RopstenFlag,
=======
>>>>>>> cc134359
			utils.SyncModeFlag,
			utils.ExitWhenSyncedFlag,
			utils.GCModeFlag,
			utils.TxLookupLimitFlag,
			utils.EthStatsURLFlag,
			utils.IdentityFlag,
			utils.LightKDFFlag,
			utils.WhitelistFlag,
		},
	},
	{
		Name: "LIGHT CLIENT",
		Flags: []cli.Flag{
			utils.LightServeFlag,
			utils.LightIngressFlag,
			utils.LightEgressFlag,
			utils.LightMaxPeersFlag,
			utils.UltraLightServersFlag,
			utils.UltraLightFractionFlag,
			utils.UltraLightOnlyAnnounceFlag,
			utils.LightNoPruneFlag,
			utils.LightNoSyncServeFlag,
		},
	},
	{
		Name: "DEVELOPER CHAIN",
		Flags: []cli.Flag{
			utils.DeveloperRiboseFlag,
			utils.DeveloperRiboseValidatorsFlag,
			utils.DeveloperFlag,
			utils.DeveloperPeriodFlag,
		},
	},
	{
		Name: "ETHASH",
		Flags: []cli.Flag{
			utils.EthashCacheDirFlag,
			utils.EthashCachesInMemoryFlag,
			utils.EthashCachesOnDiskFlag,
			utils.EthashCachesLockMmapFlag,
			utils.EthashDatasetDirFlag,
			utils.EthashDatasetsInMemoryFlag,
			utils.EthashDatasetsOnDiskFlag,
			utils.EthashDatasetsLockMmapFlag,
		},
	},
	{
		Name: "TRANSACTION POOL",
		Flags: []cli.Flag{
			utils.TxPoolLocalsFlag,
			utils.TxPoolNoLocalsFlag,
			utils.TxPoolJournalFlag,
			utils.TxPoolRejournalFlag,
			utils.TxPoolPriceLimitFlag,
			utils.TxPoolPriceBumpFlag,
			utils.TxPoolAccountSlotsFlag,
			utils.TxPoolGlobalSlotsFlag,
			utils.TxPoolAccountQueueFlag,
			utils.TxPoolGlobalQueueFlag,
			utils.TxPoolLifetimeFlag,
		},
	},
	{
		Name: "PERFORMANCE TUNING",
		Flags: []cli.Flag{
			utils.CacheFlag,
			utils.CacheDatabaseFlag,
			utils.CacheTrieFlag,
			utils.CacheTrieJournalFlag,
			utils.CacheTrieRejournalFlag,
			utils.CacheGCFlag,
			utils.CacheSnapshotFlag,
			utils.CacheNoPrefetchFlag,
			utils.CachePreimagesFlag,
		},
	},
	{
		Name: "ACCOUNT",
		Flags: []cli.Flag{
			utils.UnlockedAccountFlag,
			utils.PasswordFileFlag,
			utils.ExternalSignerFlag,
			utils.InsecureUnlockAllowedFlag,
		},
	},
	{
		Name: "API AND CONSOLE",
		Flags: []cli.Flag{
			utils.IPCDisabledFlag,
			utils.IPCPathFlag,
			utils.HTTPEnabledFlag,
			utils.HTTPListenAddrFlag,
			utils.HTTPPortFlag,
			utils.HTTPApiFlag,
			utils.HTTPPathPrefixFlag,
			utils.HTTPCORSDomainFlag,
			utils.HTTPVirtualHostsFlag,
			utils.WSEnabledFlag,
			utils.WSListenAddrFlag,
			utils.WSPortFlag,
			utils.WSApiFlag,
			utils.WSPathPrefixFlag,
			utils.WSAllowedOriginsFlag,
			utils.GraphQLEnabledFlag,
			utils.GraphQLCORSDomainFlag,
			utils.GraphQLVirtualHostsFlag,
			utils.RPCGlobalGasCapFlag,
			utils.RPCGlobalTxFeeCapFlag,
			utils.AllowUnprotectedTxs,
			utils.JSpathFlag,
			utils.ExecFlag,
			utils.PreloadJSFlag,
		},
	},
	{
		Name: "NETWORKING",
		Flags: []cli.Flag{
			utils.BootnodesFlag,
			utils.DNSDiscoveryFlag,
			utils.ListenPortFlag,
			utils.MaxPeersFlag,
			utils.MaxPendingPeersFlag,
			utils.NATFlag,
			utils.NoDiscoverFlag,
			utils.DiscoveryV5Flag,
			utils.NetrestrictFlag,
			utils.NodeKeyFileFlag,
			utils.NodeKeyHexFlag,
		},
	},
	{
		Name: "MINER",
		Flags: []cli.Flag{
			utils.MiningEnabledFlag,
			utils.MinerThreadsFlag,
			utils.MinerNotifyFlag,
			utils.MinerNotifyFullFlag,
			utils.MinerGasPriceFlag,
			utils.MinerGasLimitFlag,
			utils.MinerEtherbaseFlag,
			utils.MinerExtraDataFlag,
			utils.MinerRecommitIntervalFlag,
			utils.MinerNoVerfiyFlag,
		},
	},
	{
		Name: "GAS PRICE ORACLE",
		Flags: []cli.Flag{
			utils.GpoBlocksFlag,
			utils.GpoPercentileFlag,
			utils.GpoMaxGasPriceFlag,
			utils.GpoIgnoreGasPriceFlag,
		},
	},
	{
		Name: "VIRTUAL MACHINE",
		Flags: []cli.Flag{
			utils.VMEnableDebugFlag,
		},
	},
	{
		Name: "LOGGING AND DEBUGGING",
		Flags: append([]cli.Flag{
			utils.FakePoWFlag,
			utils.NoCompactionFlag,
		}, debug.Flags...),
	},
	{
		Name:  "METRICS AND STATS",
		Flags: metricsFlags,
	},
	{
		Name: "ALIASED (deprecated)",
		Flags: []cli.Flag{
			utils.NoUSBFlag,
			utils.LegacyRPCEnabledFlag,
			utils.LegacyRPCListenAddrFlag,
			utils.LegacyRPCPortFlag,
			utils.LegacyRPCCORSDomainFlag,
			utils.LegacyRPCVirtualHostsFlag,
			utils.LegacyRPCApiFlag,
			utils.LegacyMinerGasTargetFlag,
		},
	},
	{
		Name: "MISC",
		Flags: []cli.Flag{
			utils.SnapshotFlag,
			utils.BloomFilterSizeFlag,
			cli.HelpFlag,
			utils.CatalystFlag,
		},
	},
}

func init() {
	// Override the default app help template
	cli.AppHelpTemplate = flags.AppHelpTemplate

	// Override the default app help printer, but only for the global app help
	originalHelpPrinter := cli.HelpPrinter
	cli.HelpPrinter = func(w io.Writer, tmpl string, data interface{}) {
		if tmpl == flags.AppHelpTemplate {
			// Iterate over all the flags and add any uncategorized ones
			categorized := make(map[string]struct{})
			for _, group := range AppHelpFlagGroups {
				for _, flag := range group.Flags {
					categorized[flag.String()] = struct{}{}
				}
			}
			deprecated := make(map[string]struct{})
			for _, flag := range utils.DeprecatedFlags {
				deprecated[flag.String()] = struct{}{}
			}
			// Only add uncategorized flags if they are not deprecated
			var uncategorized []cli.Flag
			for _, flag := range data.(*cli.App).Flags {
				if _, ok := categorized[flag.String()]; !ok {
					if _, ok := deprecated[flag.String()]; !ok {
						uncategorized = append(uncategorized, flag)
					}
				}
			}
			if len(uncategorized) > 0 {
				// Append all ungategorized options to the misc group
				miscs := len(AppHelpFlagGroups[len(AppHelpFlagGroups)-1].Flags)
				AppHelpFlagGroups[len(AppHelpFlagGroups)-1].Flags = append(AppHelpFlagGroups[len(AppHelpFlagGroups)-1].Flags, uncategorized...)

				// Make sure they are removed afterwards
				defer func() {
					AppHelpFlagGroups[len(AppHelpFlagGroups)-1].Flags = AppHelpFlagGroups[len(AppHelpFlagGroups)-1].Flags[:miscs]
				}()
			}
			// Render out custom usage screen
			originalHelpPrinter(w, tmpl, flags.HelpData{App: data, FlagGroups: AppHelpFlagGroups})
		} else if tmpl == flags.CommandHelpTemplate {
			// Iterate over all command specific flags and categorize them
			categorized := make(map[string][]cli.Flag)
			for _, flag := range data.(cli.Command).Flags {
				if _, ok := categorized[flag.String()]; !ok {
					categorized[flags.FlagCategory(flag, AppHelpFlagGroups)] = append(categorized[flags.FlagCategory(flag, AppHelpFlagGroups)], flag)
				}
			}

			// sort to get a stable ordering
			sorted := make([]flags.FlagGroup, 0, len(categorized))
			for cat, flgs := range categorized {
				sorted = append(sorted, flags.FlagGroup{Name: cat, Flags: flgs})
			}
			sort.Sort(flags.ByCategory(sorted))

			// add sorted array to data and render with default printer
			originalHelpPrinter(w, tmpl, map[string]interface{}{
				"cmd":              data,
				"categorizedFlags": sorted,
			})
		} else {
			originalHelpPrinter(w, tmpl, data)
		}
	}
}<|MERGE_RESOLUTION|>--- conflicted
+++ resolved
@@ -44,13 +44,6 @@
 			utils.GenenetFlag,
 			utils.AdenineFlag,
 			utils.CytosineFlag,
-<<<<<<< HEAD
-			utils.MainnetFlag,
-			utils.GoerliFlag,
-			utils.RinkebyFlag,
-			utils.RopstenFlag,
-=======
->>>>>>> cc134359
 			utils.SyncModeFlag,
 			utils.ExitWhenSyncedFlag,
 			utils.GCModeFlag,
