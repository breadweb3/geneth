--- conflicted
+++ resolved
@@ -57,11 +57,8 @@
 				Category:  "MISCELLANEOUS COMMANDS",
 				Flags: []cli.Flag{
 					utils.DataDirFlag,
-<<<<<<< HEAD
+					utils.AncientFlag,
 					utils.AdenineFlag,
-=======
-					utils.AncientFlag,
->>>>>>> 97d11b01
 					utils.RopstenFlag,
 					utils.RinkebyFlag,
 					utils.GoerliFlag,
@@ -91,11 +88,8 @@
 				Category:  "MISCELLANEOUS COMMANDS",
 				Flags: []cli.Flag{
 					utils.DataDirFlag,
-<<<<<<< HEAD
+					utils.AncientFlag,
 					utils.AdenineFlag,
-=======
-					utils.AncientFlag,
->>>>>>> 97d11b01
 					utils.RopstenFlag,
 					utils.RinkebyFlag,
 					utils.GoerliFlag,
@@ -115,11 +109,8 @@
 				Category:  "MISCELLANEOUS COMMANDS",
 				Flags: []cli.Flag{
 					utils.DataDirFlag,
-<<<<<<< HEAD
+					utils.AncientFlag,
 					utils.AdenineFlag,
-=======
-					utils.AncientFlag,
->>>>>>> 97d11b01
 					utils.RopstenFlag,
 					utils.RinkebyFlag,
 					utils.GoerliFlag,
@@ -141,11 +132,8 @@
 				Category:  "MISCELLANEOUS COMMANDS",
 				Flags: []cli.Flag{
 					utils.DataDirFlag,
-<<<<<<< HEAD
+					utils.AncientFlag,
 					utils.AdenineFlag,
-=======
-					utils.AncientFlag,
->>>>>>> 97d11b01
 					utils.RopstenFlag,
 					utils.RinkebyFlag,
 					utils.GoerliFlag,
