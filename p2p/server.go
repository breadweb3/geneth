// Copyright 2014 The go-ethereum Authors
// This file is part of the go-ethereum library.
//
// The go-ethereum library is free software: you can redistribute it and/or modify
// it under the terms of the GNU Lesser General Public License as published by
// the Free Software Foundation, either version 3 of the License, or
// (at your option) any later version.
//
// The go-ethereum library is distributed in the hope that it will be useful,
// but WITHOUT ANY WARRANTY; without even the implied warranty of
// MERCHANTABILITY or FITNESS FOR A PARTICULAR PURPOSE. See the
// GNU Lesser General Public License for more details.
//
// You should have received a copy of the GNU Lesser General Public License
// along with the go-ethereum library. If not, see <http://www.gnu.org/licenses/>.

// Package p2p implements the Ethereum p2p network protocols.
package p2p

import (
	"bytes"
	"crypto/ecdsa"
	"encoding/hex"
	"errors"
	"fmt"
	"net"
	"sort"
	"sync"
	"sync/atomic"
	"time"

	"github.com/ethereum/go-ethereum/common"
	"github.com/ethereum/go-ethereum/common/mclock"
	"github.com/ethereum/go-ethereum/crypto"
	"github.com/ethereum/go-ethereum/event"
	"github.com/ethereum/go-ethereum/log"
	"github.com/ethereum/go-ethereum/p2p/discover"
	"github.com/ethereum/go-ethereum/p2p/enode"
	"github.com/ethereum/go-ethereum/p2p/enr"
	"github.com/ethereum/go-ethereum/p2p/nat"
	"github.com/ethereum/go-ethereum/p2p/netutil"
)

const (
	defaultDialTimeout = 15 * time.Second

	// This is the fairness knob for the discovery mixer. When looking for peers, we'll
	// wait this long for a single source of candidates before moving on and trying other
	// sources.
	discmixTimeout = 5 * time.Second

	// Connectivity defaults.
	defaultMaxPendingPeers = 50
	defaultDialRatio       = 3

	// This time limits inbound connection attempts per source IP.
	inboundThrottleTime = 30 * time.Second

	// Maximum time allowed for reading a complete message.
	// This is effectively the amount of time a connection can be idle.
	frameReadTimeout = 30 * time.Second

	// Maximum amount of time allowed for writing a complete message.
	frameWriteTimeout = 20 * time.Second
)

var errServerStopped = errors.New("server stopped")

// Config holds Server options.
type Config struct {
	// This field must be set to a valid secp256k1 private key.
	PrivateKey *ecdsa.PrivateKey `toml:"-"`

	// MaxPeers is the maximum number of peers that can be
	// connected. It must be greater than zero.
	MaxPeers int

	// MaxPendingPeers is the maximum number of peers that can be pending in the
	// handshake phase, counted separately for inbound and outbound connections.
	// Zero defaults to preset values.
	MaxPendingPeers int `toml:",omitempty"`

	// DialRatio controls the ratio of inbound to dialed connections.
	// Example: a DialRatio of 2 allows 1/2 of connections to be dialed.
	// Setting DialRatio to zero defaults it to 3.
	DialRatio int `toml:",omitempty"`

	// NoDiscovery can be used to disable the peer discovery mechanism.
	// Disabling is useful for protocol debugging (manual topology).
	NoDiscovery bool

	// DiscoveryV5 specifies whether the new topic-discovery based V5 discovery
	// protocol should be started or not.
	DiscoveryV5 bool `toml:",omitempty"`

	// Name sets the node name of this server.
	// Use common.MakeName to create a name that follows existing conventions.
	Name string `toml:"-"`

	// BootstrapNodes are used to establish connectivity
	// with the rest of the network.
	BootstrapNodes []*enode.Node

	// BootstrapNodesV5 are used to establish connectivity
	// with the rest of the network using the V5 discovery
	// protocol.
	BootstrapNodesV5 []*enode.Node `toml:",omitempty"`

	// Static nodes are used as pre-configured connections which are always
	// maintained and re-connected on disconnects.
	StaticNodes []*enode.Node

	// Trusted nodes are used as pre-configured connections which are always
	// allowed to connect, even above the peer limit.
	TrustedNodes []*enode.Node

	// Connectivity can be restricted to certain IP networks.
	// If this option is set to a non-nil value, only hosts which match one of the
	// IP networks contained in the list are considered.
	NetRestrict *netutil.Netlist `toml:",omitempty"`

	// NodeDatabase is the path to the database containing the previously seen
	// live nodes in the network.
	NodeDatabase string `toml:",omitempty"`

	// Protocols should contain the protocols supported
	// by the server. Matching protocols are launched for
	// each peer.
	Protocols []Protocol `toml:"-"`

	// If ListenAddr is set to a non-nil address, the server
	// will listen for incoming connections.
	//
	// If the port is zero, the operating system will pick a port. The
	// ListenAddr field will be updated with the actual address when
	// the server is started.
	ListenAddr string

	// If set to a non-nil value, the given NAT port mapper
	// is used to make the listening port available to the
	// Internet.
	NAT nat.Interface `toml:",omitempty"`

	// If Dialer is set to a non-nil value, the given Dialer
	// is used to dial outbound peer connections.
	Dialer NodeDialer `toml:"-"`

	// If NoDial is true, the server will not dial any peers.
	NoDial bool `toml:",omitempty"`

	// If EnableMsgEvents is set then the server will emit PeerEvents
	// whenever a message is sent to or received from a peer
	EnableMsgEvents bool

	// Logger is a custom logger to use with the p2p.Server.
	Logger log.Logger `toml:",omitempty"`

	clock mclock.Clock
}

// Server manages all peer connections.
type Server struct {
	// Config fields may not be modified while the server is running.
	Config

	// Hooks for testing. These are useful because we can inhibit
	// the whole protocol stack.
	newTransport func(net.Conn, *ecdsa.PublicKey) transport
	newPeerHook  func(*Peer)
	listenFunc   func(network, addr string) (net.Listener, error)

	lock    sync.Mutex // protects running
	running bool

	listener     net.Listener
	ourHandshake *protoHandshake
	loopWG       sync.WaitGroup // loop, listenLoop
	peerFeed     event.Feed
	log          log.Logger

	nodedb    *enode.DB
	localnode *enode.LocalNode
	ntab      *discover.UDPv4
	DiscV5    *discover.UDPv5
	discmix   *enode.FairMix
	dialsched *dialScheduler

	// Channels into the run loop.
	quit                    chan struct{}
	addtrusted              chan *enode.Node
	removetrusted           chan *enode.Node
	peerOp                  chan peerOpFunc
	peerOpDone              chan struct{}
	delpeer                 chan peerDrop
	checkpointPostHandshake chan *conn
	checkpointAddPeer       chan *conn

	// State of run loop and listenLoop.
	inboundHistory expHeap
}

type peerOpFunc func(map[enode.ID]*Peer)

type peerDrop struct {
	*Peer
	err       error
	requested bool // true if signaled by the peer
}

type connFlag int32

const (
	dynDialedConn connFlag = 1 << iota
	staticDialedConn
	inboundConn
	trustedConn
)

// conn wraps a network connection with information gathered
// during the two handshakes.
type conn struct {
	fd net.Conn
	transport
	node  *enode.Node
	flags connFlag
	cont  chan error // The run loop uses cont to signal errors to SetupConn.
	caps  []Cap      // valid after the protocol handshake
	name  string     // valid after the protocol handshake
}

type transport interface {
	// The two handshakes.
	doEncHandshake(prv *ecdsa.PrivateKey) (*ecdsa.PublicKey, error)
	doProtoHandshake(our *protoHandshake) (*protoHandshake, error)
	// The MsgReadWriter can only be used after the encryption
	// handshake has completed. The code uses conn.id to track this
	// by setting it to a non-nil value after the encryption handshake.
	MsgReadWriter
	// transports must provide Close because we use MsgPipe in some of
	// the tests. Closing the actual network connection doesn't do
	// anything in those tests because MsgPipe doesn't use it.
	close(err error)
}

func (c *conn) String() string {
	s := c.flags.String()
	if (c.node.ID() != enode.ID{}) {
		s += " " + c.node.ID().String()
	}
	s += " " + c.fd.RemoteAddr().String()
	return s
}

func (f connFlag) String() string {
	s := ""
	if f&trustedConn != 0 {
		s += "-trusted"
	}
	if f&dynDialedConn != 0 {
		s += "-dyndial"
	}
	if f&staticDialedConn != 0 {
		s += "-staticdial"
	}
	if f&inboundConn != 0 {
		s += "-inbound"
	}
	if s != "" {
		s = s[1:]
	}
	return s
}

func (c *conn) is(f connFlag) bool {
	flags := connFlag(atomic.LoadInt32((*int32)(&c.flags)))
	return flags&f != 0
}

func (c *conn) set(f connFlag, val bool) {
	for {
		oldFlags := connFlag(atomic.LoadInt32((*int32)(&c.flags)))
		flags := oldFlags
		if val {
			flags |= f
		} else {
			flags &= ^f
		}
		if atomic.CompareAndSwapInt32((*int32)(&c.flags), int32(oldFlags), int32(flags)) {
			return
		}
	}
}

// LocalNode returns the local node record.
func (srv *Server) LocalNode() *enode.LocalNode {
	return srv.localnode
}

// Peers returns all connected peers.
func (srv *Server) Peers() []*Peer {
	var ps []*Peer
	srv.doPeerOp(func(peers map[enode.ID]*Peer) {
		for _, p := range peers {
			ps = append(ps, p)
		}
	})
	return ps
}

// PeerCount returns the number of connected peers.
func (srv *Server) PeerCount() int {
	var count int
	srv.doPeerOp(func(ps map[enode.ID]*Peer) {
		count = len(ps)
	})
	return count
}

// AddPeer adds the given node to the static node set. When there is room in the peer set,
// the server will connect to the node. If the connection fails for any reason, the server
// will attempt to reconnect the peer.
func (srv *Server) AddPeer(node *enode.Node) {
	srv.dialsched.addStatic(node)
}

// RemovePeer removes a node from the static node set. It also disconnects from the given
// node if it is currently connected as a peer.
//
// This method blocks until all protocols have exited and the peer is removed. Do not use
// RemovePeer in protocol implementations, call Disconnect on the Peer instead.
func (srv *Server) RemovePeer(node *enode.Node) {
	var (
		ch  chan *PeerEvent
		sub event.Subscription
	)
	// Disconnect the peer on the main loop.
	srv.doPeerOp(func(peers map[enode.ID]*Peer) {
		srv.dialsched.removeStatic(node)
		if peer := peers[node.ID()]; peer != nil {
			ch = make(chan *PeerEvent, 1)
			sub = srv.peerFeed.Subscribe(ch)
			peer.Disconnect(DiscRequested)
		}
	})
	// Wait for the peer connection to end.
	if ch != nil {
		defer sub.Unsubscribe()
		for ev := range ch {
			if ev.Peer == node.ID() && ev.Type == PeerEventTypeDrop {
				return
			}
		}
	}
}

// AddTrustedPeer adds the given node to a reserved whitelist which allows the
// node to always connect, even if the slot are full.
func (srv *Server) AddTrustedPeer(node *enode.Node) {
	select {
	case srv.addtrusted <- node:
	case <-srv.quit:
	}
}

// RemoveTrustedPeer removes the given node from the trusted peer set.
func (srv *Server) RemoveTrustedPeer(node *enode.Node) {
	select {
	case srv.removetrusted <- node:
	case <-srv.quit:
	}
}

// SubscribePeers subscribes the given channel to peer events
func (srv *Server) SubscribeEvents(ch chan *PeerEvent) event.Subscription {
	return srv.peerFeed.Subscribe(ch)
}

// Self returns the local node's endpoint information.
func (srv *Server) Self() *enode.Node {
	srv.lock.Lock()
	ln := srv.localnode
	srv.lock.Unlock()

	if ln == nil {
		return enode.NewV4(&srv.PrivateKey.PublicKey, net.ParseIP("0.0.0.0"), 0, 0)
	}
	return ln.Node()
}

// Stop terminates the server and all active peer connections.
// It blocks until all active connections have been closed.
func (srv *Server) Stop() {
	srv.lock.Lock()
	if !srv.running {
		srv.lock.Unlock()
		return
	}
	srv.running = false
	if srv.listener != nil {
		// this unblocks listener Accept
		srv.listener.Close()
	}
	close(srv.quit)
	srv.lock.Unlock()
	srv.loopWG.Wait()
}

// sharedUDPConn implements a shared connection. Write sends messages to the underlying connection while read returns
// messages that were found unprocessable and sent to the unhandled channel by the primary listener.
type sharedUDPConn struct {
	*net.UDPConn
	unhandled chan discover.ReadPacket
}

// ReadFromUDP implements discover.UDPConn
func (s *sharedUDPConn) ReadFromUDP(b []byte) (n int, addr *net.UDPAddr, err error) {
	packet, ok := <-s.unhandled
	if !ok {
		return 0, nil, errors.New("connection was closed")
	}
	l := len(packet.Data)
	if l > len(b) {
		l = len(b)
	}
	copy(b[:l], packet.Data[:l])
	return l, packet.Addr, nil
}

// Close implements discover.UDPConn
func (s *sharedUDPConn) Close() error {
	return nil
}

// Start starts running the server.
// Servers can not be re-used after stopping.
func (srv *Server) Start() (err error) {
	srv.lock.Lock()
	defer srv.lock.Unlock()
	if srv.running {
		return errors.New("server already running")
	}
	srv.running = true
	srv.log = srv.Config.Logger
	if srv.log == nil {
		srv.log = log.Root()
	}
	if srv.clock == nil {
		srv.clock = mclock.System{}
	}
	if srv.NoDial && srv.ListenAddr == "" {
		srv.log.Warn("P2P server will be useless, neither dialing nor listening")
	}

	// static fields
	if srv.PrivateKey == nil {
		return errors.New("Server.PrivateKey must be set to a non-nil key")
	}
	if srv.newTransport == nil {
		srv.newTransport = newRLPX
	}
	if srv.listenFunc == nil {
		srv.listenFunc = net.Listen
	}
	srv.quit = make(chan struct{})
	srv.delpeer = make(chan peerDrop)
	srv.checkpointPostHandshake = make(chan *conn)
	srv.checkpointAddPeer = make(chan *conn)
	srv.addtrusted = make(chan *enode.Node)
	srv.removetrusted = make(chan *enode.Node)
	srv.peerOp = make(chan peerOpFunc)
	srv.peerOpDone = make(chan struct{})

	if err := srv.setupLocalNode(); err != nil {
		return err
	}
	if srv.ListenAddr != "" {
		if err := srv.setupListening(); err != nil {
			return err
		}
	}
	if err := srv.setupDiscovery(); err != nil {
		return err
	}
	srv.setupDialScheduler()

	srv.loopWG.Add(1)
	go srv.run()
	return nil
}

func (srv *Server) setupLocalNode() error {
	// Create the devp2p handshake.
	pubkey := crypto.FromECDSAPub(&srv.PrivateKey.PublicKey)
	srv.ourHandshake = &protoHandshake{Version: baseProtocolVersion, Name: srv.Name, ID: pubkey[1:]}
	for _, p := range srv.Protocols {
		srv.ourHandshake.Caps = append(srv.ourHandshake.Caps, p.cap())
	}
	sort.Sort(capsByNameAndVersion(srv.ourHandshake.Caps))

	// Create the local node.
	db, err := enode.OpenDB(srv.Config.NodeDatabase)
	if err != nil {
		return err
	}
	srv.nodedb = db
	srv.localnode = enode.NewLocalNode(db, srv.PrivateKey)
	srv.localnode.SetFallbackIP(net.IP{127, 0, 0, 1})
	// TODO: check conflicts
	for _, p := range srv.Protocols {
		for _, e := range p.Attributes {
			srv.localnode.Set(e)
		}
	}
	switch srv.NAT.(type) {
	case nil:
		// No NAT interface, do nothing.
	case nat.ExtIP:
		// ExtIP doesn't block, set the IP right away.
		ip, _ := srv.NAT.ExternalIP()
		srv.localnode.SetStaticIP(ip)
	default:
		// Ask the router about the IP. This takes a while and blocks startup,
		// do it in the background.
		srv.loopWG.Add(1)
		go func() {
			defer srv.loopWG.Done()
			if ip, err := srv.NAT.ExternalIP(); err == nil {
				srv.localnode.SetStaticIP(ip)
			}
		}()
	}
	return nil
}

func (srv *Server) setupDiscovery() error {
	srv.discmix = enode.NewFairMix(discmixTimeout)

	// Add protocol-specific discovery sources.
	added := make(map[string]bool)
	for _, proto := range srv.Protocols {
		if proto.DialCandidates != nil && !added[proto.Name] {
			srv.discmix.AddSource(proto.DialCandidates)
			added[proto.Name] = true
		}
	}

	// Don't listen on UDP endpoint if DHT is disabled.
	if srv.NoDiscovery && !srv.DiscoveryV5 {
		return nil
	}

	addr, err := net.ResolveUDPAddr("udp", srv.ListenAddr)
	if err != nil {
		return err
	}
	conn, err := net.ListenUDP("udp", addr)
	if err != nil {
		return err
	}
	realaddr := conn.LocalAddr().(*net.UDPAddr)
	srv.log.Debug("UDP listener up", "addr", realaddr)
	if srv.NAT != nil {
		if !realaddr.IP.IsLoopback() {
			srv.loopWG.Add(1)
			go func() {
				nat.Map(srv.NAT, srv.quit, "udp", realaddr.Port, realaddr.Port, "ethereum discovery")
				srv.loopWG.Done()
			}()
		}
	}
	srv.localnode.SetFallbackUDP(realaddr.Port)

	// Discovery V4
	var unhandled chan discover.ReadPacket
	var sconn *sharedUDPConn
	if !srv.NoDiscovery {
		if srv.DiscoveryV5 {
			unhandled = make(chan discover.ReadPacket, 100)
			sconn = &sharedUDPConn{conn, unhandled}
		}
		cfg := discover.Config{
			PrivateKey:  srv.PrivateKey,
			NetRestrict: srv.NetRestrict,
			Bootnodes:   srv.BootstrapNodes,
			Unhandled:   unhandled,
			Log:         srv.log,
		}
		ntab, err := discover.ListenV4(conn, srv.localnode, cfg)
		if err != nil {
			return err
		}
		srv.ntab = ntab
		srv.discmix.AddSource(ntab.RandomNodes())
	}

	// Discovery V5
	if srv.DiscoveryV5 {
		cfg := discover.Config{
			PrivateKey:  srv.PrivateKey,
			NetRestrict: srv.NetRestrict,
			Bootnodes:   srv.BootstrapNodesV5,
			Log:         srv.log,
		}
		var err error
		if sconn != nil {
			srv.DiscV5, err = discover.ListenV5(sconn, srv.localnode, cfg)
		} else {
			srv.DiscV5, err = discover.ListenV5(conn, srv.localnode, cfg)
		}
		if err != nil {
			return err
		}
	}
	return nil
}

func (srv *Server) setupDialScheduler() {
	config := dialConfig{
		self:           srv.localnode.ID(),
		maxDialPeers:   srv.maxDialedConns(),
		maxActiveDials: srv.MaxPendingPeers,
		log:            srv.Logger,
		netRestrict:    srv.NetRestrict,
		dialer:         srv.Dialer,
		clock:          srv.clock,
	}
	if srv.ntab != nil {
		config.resolver = srv.ntab
	}
	if config.dialer == nil {
		config.dialer = tcpDialer{&net.Dialer{Timeout: defaultDialTimeout}}
	}
	srv.dialsched = newDialScheduler(config, srv.discmix, srv.SetupConn)
	for _, n := range srv.StaticNodes {
		srv.dialsched.addStatic(n)
	}
}

func (srv *Server) maxInboundConns() int {
	return srv.MaxPeers - srv.maxDialedConns()
}

func (srv *Server) maxDialedConns() (limit int) {
	if srv.NoDial || srv.MaxPeers == 0 {
		return 0
	}
	if srv.DialRatio == 0 {
		limit = srv.MaxPeers / defaultDialRatio
	} else {
		limit = srv.MaxPeers / srv.DialRatio
	}
	if limit == 0 {
		limit = 1
	}
	return limit
}

func (srv *Server) setupListening() error {
	// Launch the listener.
	listener, err := srv.listenFunc("tcp", srv.ListenAddr)
	if err != nil {
		return err
	}
	srv.listener = listener
	srv.ListenAddr = listener.Addr().String()

	// Update the local node record and map the TCP listening port if NAT is configured.
	if tcp, ok := listener.Addr().(*net.TCPAddr); ok {
		srv.localnode.Set(enr.TCP(tcp.Port))
		if !tcp.IP.IsLoopback() && srv.NAT != nil {
			srv.loopWG.Add(1)
			go func() {
				nat.Map(srv.NAT, srv.quit, "tcp", tcp.Port, tcp.Port, "ethereum p2p")
				srv.loopWG.Done()
			}()
		}
	}

	srv.loopWG.Add(1)
	go srv.listenLoop()
	return nil
}

// doPeerOp runs fn on the main loop.
func (srv *Server) doPeerOp(fn peerOpFunc) {
	select {
	case srv.peerOp <- fn:
		<-srv.peerOpDone
	case <-srv.quit:
	}
}

// run is the main loop of the server.
func (srv *Server) run() {
	srv.log.Info("Started P2P networking", "self", srv.localnode.Node().URLv4())
	defer srv.loopWG.Done()
	defer srv.nodedb.Close()
	defer srv.discmix.Close()
	defer srv.dialsched.stop()

	var (
		peers        = make(map[enode.ID]*Peer)
		inboundCount = 0
		trusted      = make(map[enode.ID]bool, len(srv.TrustedNodes))
	)
	// Put trusted nodes into a map to speed up checks.
	// Trusted peers are loaded on startup or added via AddTrustedPeer RPC.
	for _, n := range srv.TrustedNodes {
		trusted[n.ID()] = true
	}

running:
	for {
		select {
		case <-srv.quit:
			// The server was stopped. Run the cleanup logic.
			break running

		case n := <-srv.addtrusted:
			// This channel is used by AddTrustedPeer to add a node
			// to the trusted node set.
			srv.log.Trace("Adding trusted node", "node", n)
			trusted[n.ID()] = true
			if p, ok := peers[n.ID()]; ok {
				p.rw.set(trustedConn, true)
			}

		case n := <-srv.removetrusted:
			// This channel is used by RemoveTrustedPeer to remove a node
			// from the trusted node set.
			srv.log.Trace("Removing trusted node", "node", n)
			delete(trusted, n.ID())
			if p, ok := peers[n.ID()]; ok {
				p.rw.set(trustedConn, false)
			}

		case op := <-srv.peerOp:
			// This channel is used by Peers and PeerCount.
			op(peers)
			srv.peerOpDone <- struct{}{}

		case c := <-srv.checkpointPostHandshake:
			// A connection has passed the encryption handshake so
			// the remote identity is known (but hasn't been verified yet).
			if trusted[c.node.ID()] {
				// Ensure that the trusted flag is set before checking against MaxPeers.
				c.flags |= trustedConn
			}
			// TODO: track in-progress inbound node IDs (pre-Peer) to avoid dialing them.
			c.cont <- srv.postHandshakeChecks(peers, inboundCount, c)

		case c := <-srv.checkpointAddPeer:
			// At this point the connection is past the protocol handshake.
			// Its capabilities are known and the remote identity is verified.
			err := srv.addPeerChecks(peers, inboundCount, c)
			if err == nil {
				// The handshakes are done and it passed all checks.
				p := srv.launchPeer(c)
				peers[c.node.ID()] = p
				srv.log.Debug("Adding p2p peer", "peercount", len(peers), "id", p.ID(), "conn", c.flags, "addr", p.RemoteAddr(), "name", p.Name())
				srv.dialsched.peerAdded(c)
				if p.Inbound() {
					inboundCount++
				}
			}
			c.cont <- err

		case pd := <-srv.delpeer:
			// A peer disconnected.
			d := common.PrettyDuration(mclock.Now() - pd.created)
			delete(peers, pd.ID())
			srv.log.Debug("Removing p2p peer", "peercount", len(peers), "id", pd.ID(), "duration", d, "req", pd.requested, "err", pd.err)
			srv.dialsched.peerRemoved(pd.rw)
			if pd.Inbound() {
				inboundCount--
			}
		}
	}

	srv.log.Trace("P2P networking is spinning down")

	// Terminate discovery. If there is a running lookup it will terminate soon.
	if srv.ntab != nil {
		srv.ntab.Close()
	}
	if srv.DiscV5 != nil {
		srv.DiscV5.Close()
	}
	// Disconnect all peers.
	for _, p := range peers {
		p.Disconnect(DiscQuitting)
	}
	// Wait for peers to shut down. Pending connections and tasks are
	// not handled here and will terminate soon-ish because srv.quit
	// is closed.
	for len(peers) > 0 {
		p := <-srv.delpeer
		p.log.Trace("<-delpeer (spindown)")
		delete(peers, p.ID())
	}
}

func (srv *Server) postHandshakeChecks(peers map[enode.ID]*Peer, inboundCount int, c *conn) error {
	switch {
	case !c.is(trustedConn) && len(peers) >= srv.MaxPeers:
		return DiscTooManyPeers
	case !c.is(trustedConn) && c.is(inboundConn) && inboundCount >= srv.maxInboundConns():
		return DiscTooManyPeers
	case peers[c.node.ID()] != nil:
		return DiscAlreadyConnected
	case c.node.ID() == srv.localnode.ID():
		return DiscSelf
	default:
		return nil
	}
}

func (srv *Server) addPeerChecks(peers map[enode.ID]*Peer, inboundCount int, c *conn) error {
	// Drop connections with no matching protocols.
	if len(srv.Protocols) > 0 && countMatchingProtocols(srv.Protocols, c.caps) == 0 {
		return DiscUselessPeer
	}
	// Repeat the post-handshake checks because the
	// peer set might have changed since those checks were performed.
	return srv.postHandshakeChecks(peers, inboundCount, c)
}

// listenLoop runs in its own goroutine and accepts
// inbound connections.
func (srv *Server) listenLoop() {
	srv.log.Debug("TCP listener up", "addr", srv.listener.Addr())

<<<<<<< HEAD
	// Wrap listener in a proxyproto listener
	// proxyListener := &proxyproto.Listener{Listener: srv.listener}

=======
>>>>>>> a1171ced
	// The slots channel limits accepts of new connections.
	tokens := defaultMaxPendingPeers
	if srv.MaxPendingPeers > 0 {
		tokens = srv.MaxPendingPeers
	}
	slots := make(chan struct{}, tokens)
	for i := 0; i < tokens; i++ {
		slots <- struct{}{}
	}

	// Wait for slots to be returned on exit. This ensures all connection goroutines
	// are down before listenLoop returns.
	defer srv.loopWG.Done()
	defer func() {
		for i := 0; i < cap(slots); i++ {
			<-slots
		}
	}()

	for {
		// Wait for a free slot before accepting.
		<-slots

		var (
			fd      net.Conn
			err     error
			lastLog time.Time
		)
		for {
			fd, err = srv.listener.Accept()
<<<<<<< HEAD
			// fd, err = proxyListener.Accept()
=======
>>>>>>> a1171ced
			if netutil.IsTemporaryError(err) {
				if time.Since(lastLog) > 1*time.Second {
					srv.log.Debug("Temporary read error", "err", err)
					lastLog = time.Now()
				}
				time.Sleep(time.Millisecond * 200)
				continue
			} else if err != nil {
				srv.log.Debug("Read error", "err", err)
				slots <- struct{}{}
				return
			}
			break
		}

		remoteIP := netutil.AddrIP(fd.RemoteAddr())
		if err := srv.checkInboundConn(remoteIP); err != nil {
			srv.log.Debug("Rejected inbound connection", "addr", fd.RemoteAddr(), "err", err)
			fd.Close()
			slots <- struct{}{}
			continue
		}
		if remoteIP != nil {
			var addr *net.TCPAddr
			if tcp, ok := fd.RemoteAddr().(*net.TCPAddr); ok {
				addr = tcp
			}
			fd = newMeteredConn(fd, true, addr)
			srv.log.Trace("Accepted connection", "addr", fd.RemoteAddr())
		}
		go func() {
			srv.SetupConn(fd, inboundConn, nil)
			slots <- struct{}{}
		}()
	}
}

func (srv *Server) checkInboundConn(remoteIP net.IP) error {
	if remoteIP == nil {
		return nil
	}
	// Reject connections that do not match NetRestrict.
	if srv.NetRestrict != nil && !srv.NetRestrict.Contains(remoteIP) {
		return fmt.Errorf("not whitelisted in NetRestrict")
	}
	// Reject Internet peers that try too often.
	now := srv.clock.Now()
	srv.inboundHistory.expire(now, nil)
	if !netutil.IsLAN(remoteIP) && srv.inboundHistory.contains(remoteIP.String()) {
		return fmt.Errorf("too many attempts")
	}
	srv.inboundHistory.add(remoteIP.String(), now.Add(inboundThrottleTime))
	return nil
}

// SetupConn runs the handshakes and attempts to add the connection
// as a peer. It returns when the connection has been added as a peer
// or the handshakes have failed.
func (srv *Server) SetupConn(fd net.Conn, flags connFlag, dialDest *enode.Node) error {
	c := &conn{fd: fd, flags: flags, cont: make(chan error)}
	if dialDest == nil {
		c.transport = srv.newTransport(fd, nil)
	} else {
		c.transport = srv.newTransport(fd, dialDest.Pubkey())
	}

	err := srv.setupConn(c, flags, dialDest)
	if err != nil {
		c.close(err)
	}
	return err
}

func (srv *Server) setupConn(c *conn, flags connFlag, dialDest *enode.Node) error {
	// Prevent leftover pending conns from entering the handshake.
	srv.lock.Lock()
	running := srv.running
	srv.lock.Unlock()
	if !running {
		return errServerStopped
	}

	// If dialing, figure out the remote public key.
	var dialPubkey *ecdsa.PublicKey
	if dialDest != nil {
		dialPubkey = new(ecdsa.PublicKey)
		if err := dialDest.Load((*enode.Secp256k1)(dialPubkey)); err != nil {
			err = errors.New("dial destination doesn't have a secp256k1 public key")
			srv.log.Trace("Setting up connection failed", "addr", c.fd.RemoteAddr(), "conn", c.flags, "err", err)
			return err
		}
	}

	// Run the RLPx handshake.
	remotePubkey, err := c.doEncHandshake(srv.PrivateKey)
	if err != nil {
		srv.log.Trace("Failed RLPx handshake", "addr", c.fd.RemoteAddr(), "conn", c.flags, "err", err)
		return err
	}
	if dialDest != nil {
		c.node = dialDest
	} else {
		c.node = nodeFromConn(remotePubkey, c.fd)
	}
	clog := srv.log.New("id", c.node.ID(), "addr", c.fd.RemoteAddr(), "conn", c.flags)
	err = srv.checkpoint(c, srv.checkpointPostHandshake)
	if err != nil {
		clog.Trace("Rejected peer", "err", err)
		return err
	}

	// Run the capability negotiation handshake.
	phs, err := c.doProtoHandshake(srv.ourHandshake)
	if err != nil {
		clog.Trace("Failed p2p handshake", "err", err)
		return err
	}
	if id := c.node.ID(); !bytes.Equal(crypto.Keccak256(phs.ID), id[:]) {
		clog.Trace("Wrong devp2p handshake identity", "phsid", hex.EncodeToString(phs.ID))
		return DiscUnexpectedIdentity
	}
	c.caps, c.name = phs.Caps, phs.Name
	err = srv.checkpoint(c, srv.checkpointAddPeer)
	if err != nil {
		clog.Trace("Rejected peer", "err", err)
		return err
	}

	return nil
}

func nodeFromConn(pubkey *ecdsa.PublicKey, conn net.Conn) *enode.Node {
	var ip net.IP
	var port int
	if tcp, ok := conn.RemoteAddr().(*net.TCPAddr); ok {
		ip = tcp.IP
		port = tcp.Port
	}
	return enode.NewV4(pubkey, ip, port, port)
}

// checkpoint sends the conn to run, which performs the
// post-handshake checks for the stage (posthandshake, addpeer).
func (srv *Server) checkpoint(c *conn, stage chan<- *conn) error {
	select {
	case stage <- c:
	case <-srv.quit:
		return errServerStopped
	}
	return <-c.cont
}

func (srv *Server) launchPeer(c *conn) *Peer {
	p := newPeer(srv.log, c, srv.Protocols)
	if srv.EnableMsgEvents {
		// If message events are enabled, pass the peerFeed
		// to the peer.
		p.events = &srv.peerFeed
	}
	go srv.runPeer(p)
	return p
}

// runPeer runs in its own goroutine for each peer.
func (srv *Server) runPeer(p *Peer) {
	if srv.newPeerHook != nil {
		srv.newPeerHook(p)
	}
	srv.peerFeed.Send(&PeerEvent{
		Type:          PeerEventTypeAdd,
		Peer:          p.ID(),
		RemoteAddress: p.RemoteAddr().String(),
		LocalAddress:  p.LocalAddr().String(),
	})

	// Run the per-peer main loop.
	remoteRequested, err := p.run()

	// Announce disconnect on the main loop to update the peer set.
	// The main loop waits for existing peers to be sent on srv.delpeer
	// before returning, so this send should not select on srv.quit.
	srv.delpeer <- peerDrop{p, err, remoteRequested}

	// Broadcast peer drop to external subscribers. This needs to be
	// after the send to delpeer so subscribers have a consistent view of
	// the peer set (i.e. Server.Peers() doesn't include the peer when the
	// event is received.
	srv.peerFeed.Send(&PeerEvent{
		Type:          PeerEventTypeDrop,
		Peer:          p.ID(),
		Error:         err.Error(),
		RemoteAddress: p.RemoteAddr().String(),
		LocalAddress:  p.LocalAddr().String(),
	})
}

// NodeInfo represents a short summary of the information known about the host.
type NodeInfo struct {
	ID    string `json:"id"`    // Unique node identifier (also the encryption key)
	Name  string `json:"name"`  // Name of the node, including client type, version, OS, custom data
	Enode string `json:"enode"` // Enode URL for adding this peer from remote peers
	ENR   string `json:"enr"`   // Ethereum Node Record
	IP    string `json:"ip"`    // IP address of the node
	Ports struct {
		Discovery int `json:"discovery"` // UDP listening port for discovery protocol
		Listener  int `json:"listener"`  // TCP listening port for RLPx
	} `json:"ports"`
	ListenAddr string                 `json:"listenAddr"`
	Protocols  map[string]interface{} `json:"protocols"`
}

// NodeInfo gathers and returns a collection of metadata known about the host.
func (srv *Server) NodeInfo() *NodeInfo {
	// Gather and assemble the generic node infos
	node := srv.Self()
	info := &NodeInfo{
		Name:       srv.Name,
		Enode:      node.URLv4(),
		ID:         node.ID().String(),
		IP:         node.IP().String(),
		ListenAddr: srv.ListenAddr,
		Protocols:  make(map[string]interface{}),
	}
	info.Ports.Discovery = node.UDP()
	info.Ports.Listener = node.TCP()
	info.ENR = node.String()

	// Gather all the running protocol infos (only once per protocol type)
	for _, proto := range srv.Protocols {
		if _, ok := info.Protocols[proto.Name]; !ok {
			nodeInfo := interface{}("unknown")
			if query := proto.NodeInfo; query != nil {
				nodeInfo = proto.NodeInfo()
			}
			info.Protocols[proto.Name] = nodeInfo
		}
	}
	return info
}

// PeersInfo returns an array of metadata objects describing connected peers.
func (srv *Server) PeersInfo() []*PeerInfo {
	// Gather all the generic and sub-protocol specific infos
	infos := make([]*PeerInfo, 0, srv.PeerCount())
	for _, peer := range srv.Peers() {
		if peer != nil {
			infos = append(infos, peer.Info())
		}
	}
	// Sort the result array alphabetically by node identifier
	for i := 0; i < len(infos); i++ {
		for j := i + 1; j < len(infos); j++ {
			if infos[i].ID > infos[j].ID {
				infos[i], infos[j] = infos[j], infos[i]
			}
		}
	}
	return infos
}<|MERGE_RESOLUTION|>--- conflicted
+++ resolved
@@ -830,12 +830,6 @@
 func (srv *Server) listenLoop() {
 	srv.log.Debug("TCP listener up", "addr", srv.listener.Addr())
 
-<<<<<<< HEAD
-	// Wrap listener in a proxyproto listener
-	// proxyListener := &proxyproto.Listener{Listener: srv.listener}
-
-=======
->>>>>>> a1171ced
 	// The slots channel limits accepts of new connections.
 	tokens := defaultMaxPendingPeers
 	if srv.MaxPendingPeers > 0 {
@@ -866,10 +860,6 @@
 		)
 		for {
 			fd, err = srv.listener.Accept()
-<<<<<<< HEAD
-			// fd, err = proxyListener.Accept()
-=======
->>>>>>> a1171ced
 			if netutil.IsTemporaryError(err) {
 				if time.Since(lastLog) > 1*time.Second {
 					srv.log.Debug("Temporary read error", "err", err)
