<<<<<<< HEAD
# Build Geth in a stock Go builder container
FROM golang:1.16-alpine as builder
=======
# Build Geneth in a stock Go builder container
FROM golang:1.15-alpine as builder
>>>>>>> 171dd97d

RUN apk add --no-cache make gcc musl-dev linux-headers git

ADD . /geneth
RUN cd /geneth && make geneth

# Pull Geth into a second stage deploy alpine container
FROM alpine:latest

RUN apk add --no-cache ca-certificates logrotate
COPY --from=builder /geneth/build/bin/geth /usr/local/bin/
COPY --from=builder /geneth/build/bin/geneth /usr/local/bin/

EXPOSE 8545 8546 30303 30303/udp
ENTRYPOINT ["geneth"]<|MERGE_RESOLUTION|>--- conflicted
+++ resolved
@@ -1,10 +1,5 @@
-<<<<<<< HEAD
-# Build Geth in a stock Go builder container
+# Build Geneth in a stock Go builder container
 FROM golang:1.16-alpine as builder
-=======
-# Build Geneth in a stock Go builder container
-FROM golang:1.15-alpine as builder
->>>>>>> 171dd97d
 
 RUN apk add --no-cache make gcc musl-dev linux-headers git
 
